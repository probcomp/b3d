![b3d](https://github.com/probcomp/b3d/assets/66085644/50bc2fc3-c9cd-4139-bed6-9c6d53933622)

<p align="center">
  <img src="https://github.com/probcomp/b3d/assets/66085644/53d4f644-530e-41b9-87f9-814064f12230" alt="animated" width="150%" />
</p>

# b3d repository

This repository contains code for Bayesian 3D inverse graphics.

<<<<<<< HEAD
The `b3d/bayes3d/` subdirectory contains code for the `bayes3d` project, and the `b3d/chisight/` subdirectory contains code for post-bayes3D ChiSight systems (currently, SAMA4D).
=======
Create `b3d` conda environment: 
```
conda create -n b3d python=3.12
```
>>>>>>> 8bf7e235

## Installing CUDA 12.3+

Run `nvidia-smi`

```sh
+-----------------------------------------------------------------------------------------+
| NVIDIA-SMI 550.54.15              Driver Version: 550.54.15      CUDA Version: 12.4     |
|-----------------------------------------+------------------------+----------------------+
```
and verify that `CUDA Version: xx.x` is >= 12.3.

If not, ensure your NVIDIA GPU supports CUDA 12.3+ and install a NVIDIA driver version compatible with 12.3+. For GCP instances, use:

```sh
sudo sh -c "echo 'export DRIVER_VERSION=550.54.15' > /opt/deeplearning/driver-version.sh"
/opt/deeplearning/install-driver.sh
```
If the above commands fail, then first uninstall the existing driver by running the below, then try again.

```sh
/opt/deeplearning/uninstall-driver.sh
sudo reboot
```

## Installing b3d

`b3d`'s GenJAX dependency is hosted in Google Artifact Registry. To configure your machine to access the package:

- Check if you can access the [GenJAX Users Group](https://groups.google.com/u/1/a/chi-fro.org/g/genjax-users), and if not ask @sritchie (on Slack) to add you. Send him your Google-Cloud-associated email address.
- [Install the Google Cloud command line tools](https://cloud.google.com/sdk/docs/install).
- Run `gcloud auth application-default login`.  (This command needs to be rerun every time your machine reboots.)

When that completes, return to the `hgps` directory and create the `b3d` conda environment:

```sh
conda create -n b3d python=3.11
```

Then run the install script:

```sh
bash -i install.sh
```

### Environment Variables

Add the following to your bash_rc:

```sh
export XLA_PYTHON_CLIENT_PREALLOCATE="false"
export XLA_PYTHON_CLIENT_ALLOCATOR="platform"
```

## Visualizer

Tunnel port `8812` for Rerun visualization by adding the `RemoteForward`line to your ssh config:

```
Host xx.xx.xxx.xxx
    HostName xx.xx.xxx.xxx
    IdentityFile ~/.ssh/id_rsa
    User thomasbayes
    RemoteForward 8812 127.0.0.1:8812
```

Install rerun on local machine `pip install rerun-sdk` and open viewer:
```
rerun --port 8812
```<|MERGE_RESOLUTION|>--- conflicted
+++ resolved
@@ -5,23 +5,28 @@
 </p>
 
 # b3d repository
-
 This repository contains code for Bayesian 3D inverse graphics.
 
-<<<<<<< HEAD
-The `b3d/bayes3d/` subdirectory contains code for the `bayes3d` project, and the `b3d/chisight/` subdirectory contains code for post-bayes3D ChiSight systems (currently, SAMA4D).
-=======
-Create `b3d` conda environment: 
+The `b3d/bayes3d/` subdirectory contains code for the `bayes3d` project,
+and the `b3d/chisight/` subdirectory contains code for post-bayes3D
+ChiSight systems (currently, SAMA4D).
+
+# Installing b3d
+
+Create `b3d` conda environment:
 ```
 conda create -n b3d python=3.12
 ```
->>>>>>> 8bf7e235
 
-## Installing CUDA 12.3+
+Run install script:
+```
+bash -i install.sh
+```
 
+
+### Installing CUDA 12.3+
 Run `nvidia-smi`
-
-```sh
+```
 +-----------------------------------------------------------------------------------------+
 | NVIDIA-SMI 550.54.15              Driver Version: 550.54.15      CUDA Version: 12.4     |
 |-----------------------------------------+------------------------+----------------------+
@@ -29,51 +34,26 @@
 and verify that `CUDA Version: xx.x` is >= 12.3.
 
 If not, ensure your NVIDIA GPU supports CUDA 12.3+ and install a NVIDIA driver version compatible with 12.3+. For GCP instances, use:
-
-```sh
+```
 sudo sh -c "echo 'export DRIVER_VERSION=550.54.15' > /opt/deeplearning/driver-version.sh"
 /opt/deeplearning/install-driver.sh
 ```
 If the above commands fail, then first uninstall the existing driver by running the below, then try again.
-
-```sh
+```
 /opt/deeplearning/uninstall-driver.sh
 sudo reboot
 ```
 
-## Installing b3d
-
-`b3d`'s GenJAX dependency is hosted in Google Artifact Registry. To configure your machine to access the package:
-
-- Check if you can access the [GenJAX Users Group](https://groups.google.com/u/1/a/chi-fro.org/g/genjax-users), and if not ask @sritchie (on Slack) to add you. Send him your Google-Cloud-associated email address.
-- [Install the Google Cloud command line tools](https://cloud.google.com/sdk/docs/install).
-- Run `gcloud auth application-default login`.  (This command needs to be rerun every time your machine reboots.)
-
-When that completes, return to the `hgps` directory and create the `b3d` conda environment:
-
-```sh
-conda create -n b3d python=3.11
+### Environment Variables
+Add the following to your bash_rc:
 ```
-
-Then run the install script:
-
-```sh
-bash -i install.sh
-```
-
-### Environment Variables
-
-Add the following to your bash_rc:
-
-```sh
 export XLA_PYTHON_CLIENT_PREALLOCATE="false"
 export XLA_PYTHON_CLIENT_ALLOCATOR="platform"
 ```
 
-## Visualizer
 
+### Visualizer
 Tunnel port `8812` for Rerun visualization by adding the `RemoteForward`line to your ssh config:
-
 ```
 Host xx.xx.xxx.xxx
     HostName xx.xx.xxx.xxx
