## Interacting with the GCP Bucket

### Get access
Contact one of the existing B3D GCP Bucket admins to get access to [gs://b3d_bucket](https://console.cloud.google.com/storage/browser/b3d_bucket).


### Download data
The `b3d_pull` command is used for downloading data from the GCP bucket into your local.


##### Download all bucket data (disable overwrite)
By default, the `b3d_pull` command pulls _all existing data_ in the GCP bucket into `b3d/assets/shared_bucket_data`. If the local directory does not already exist, it will automatically be initialized.
By default, files with names that already exist in your local `b3d/assets/shared_bucket_data` will not be overwritten with the version on the cloud, i.e. the download will be skipped for those files.

```
<<<<<<< HEAD
b3d_pull   # pulls all bucket contents into local, 
=======
chi_pull   # pulls all bucket contents into local,
>>>>>>> 815eec51
            with no overwrite on already-existing filenames
```

##### Download all bucket data (enable overwrite)
<<<<<<< HEAD
To pull _all existing data_ in the GCP bucket _with overwrite_ into your local `b3d/assets/shared_bucket_data`, use the `-ow` flag. 
Note that other than potential overwriting behavior enabled by `-ow`, `b3d_pull` never deletes files on your local directory; be sure to delete deprecated local files before `b3d_push`'ing your local contents onto the bucket.

```
b3d_pull -ow  # pulls all bucket contents into local, 
=======
To pull _all existing data_ in the GCP bucket _with overwrite_ into your local `dcolmap/assets/shared_bucket_data`, use the `-ow` flag.
Note that other than potential overwriting behavior enabled by `-ow`, `chi_pull` never deletes files on your local directory; be sure to delete deprecated local files before `chi_push`'ing your local contents onto the bucket.

```
chi_pull -ow  # pulls all bucket contents into local,
>>>>>>> 815eec51
                with overwrite on already-existing filenames
```

##### Download select bucket data items
<<<<<<< HEAD
Finally, to pull select items (files, directories) in the GCP bucket into your local `b3d/assets/shared_bucket_data`, use the `-fn` flag, followed by the path of the item relative to the root of the bucket.
All necessary intermediate directories will automatically be initialized if not already existing in your local `b3d/assets/shared_bucket_data`. 
=======
Finally, to pull select items (files, directories) in the GCP bucket into your local `dcolmap/assets/shared_bucket_data`, use the `-fn` flag, followed by the path of the item relative to the root of the bucket.
All necessary intermediate directories will automatically be initialized if not already existing in your local `dcomap/assets/shared_bucket_data`.
>>>>>>> 815eec51

For example, if you would like to pull `input_data/banana_datas/banana1.npz`,

```
b3d_pull -fn input_data/banana_datas/banana1.npz  # populates dcolmap/assets/shared_bucket_data/input_data/banana_datas/banana1.npz
```

For another example, if you would like to pull all items in `input_data/mug_datas`,

```
b3d_pull -fn input_data/mug_datas  # recursively populates dcolmap/assets/shared_bucket_data/input_data/mug_datas
```

You can combine these flags. For example, if you would like to pull all items in `input_data/mug_datas` with overwrite enabled,

```
<<<<<<< HEAD
b3d_pull -ow -fn input_data/mug_datas  # recursively populates dcolmap/assets/shared_bucket_data/input_data/mug_datas, 
=======
chi_pull -ow -fn input_data/mug_datas  # recursively populates dcolmap/assets/shared_bucket_data/input_data/mug_datas,
>>>>>>> 815eec51
                                            with overwrite on already-existing filenames
```

### Upload data
The `b3d_push` command is used for downloading data from your local into the GCP bucket. The `-ow` and `-fn` flags behave analogously as in the `b3d_pull` case.

##### Upload all local data (disable overwrite)
```
<<<<<<< HEAD
b3d_push   # pushes all local content onto bucket, 
=======
chi_push   # pushes all local content onto bucket,
>>>>>>> 815eec51
            with no overwrite on already-existing filenames
```

##### Upload all local data (enable overwrite)
```
b3d_push -ow  # pushes all local content onto bucket, with overwrite. A DANGEROUS COMMAND (triggers y/n confirmation)
```

##### Upload select local data items
```
<<<<<<< HEAD
b3d_push -ow -fn input_data/mug_datas  # recursively populates gs://b3d_bucket/input_data/mug_datas, 
=======
chi_push -ow -fn input_data/mug_datas  # recursively populates gs://hgps_data_bucket/input_data/mug_datas,
>>>>>>> 815eec51
                                            with overwrite on already-existing filenames
```<|MERGE_RESOLUTION|>--- conflicted
+++ resolved
@@ -13,39 +13,22 @@
 By default, files with names that already exist in your local `b3d/assets/shared_bucket_data` will not be overwritten with the version on the cloud, i.e. the download will be skipped for those files.
 
 ```
-<<<<<<< HEAD
-b3d_pull   # pulls all bucket contents into local, 
-=======
 chi_pull   # pulls all bucket contents into local,
->>>>>>> 815eec51
             with no overwrite on already-existing filenames
 ```
 
 ##### Download all bucket data (enable overwrite)
-<<<<<<< HEAD
-To pull _all existing data_ in the GCP bucket _with overwrite_ into your local `b3d/assets/shared_bucket_data`, use the `-ow` flag. 
-Note that other than potential overwriting behavior enabled by `-ow`, `b3d_pull` never deletes files on your local directory; be sure to delete deprecated local files before `b3d_push`'ing your local contents onto the bucket.
-
-```
-b3d_pull -ow  # pulls all bucket contents into local, 
-=======
 To pull _all existing data_ in the GCP bucket _with overwrite_ into your local `dcolmap/assets/shared_bucket_data`, use the `-ow` flag.
 Note that other than potential overwriting behavior enabled by `-ow`, `chi_pull` never deletes files on your local directory; be sure to delete deprecated local files before `chi_push`'ing your local contents onto the bucket.
 
 ```
 chi_pull -ow  # pulls all bucket contents into local,
->>>>>>> 815eec51
                 with overwrite on already-existing filenames
 ```
 
 ##### Download select bucket data items
-<<<<<<< HEAD
-Finally, to pull select items (files, directories) in the GCP bucket into your local `b3d/assets/shared_bucket_data`, use the `-fn` flag, followed by the path of the item relative to the root of the bucket.
-All necessary intermediate directories will automatically be initialized if not already existing in your local `b3d/assets/shared_bucket_data`. 
-=======
 Finally, to pull select items (files, directories) in the GCP bucket into your local `dcolmap/assets/shared_bucket_data`, use the `-fn` flag, followed by the path of the item relative to the root of the bucket.
 All necessary intermediate directories will automatically be initialized if not already existing in your local `dcomap/assets/shared_bucket_data`.
->>>>>>> 815eec51
 
 For example, if you would like to pull `input_data/banana_datas/banana1.npz`,
 
@@ -62,11 +45,7 @@
 You can combine these flags. For example, if you would like to pull all items in `input_data/mug_datas` with overwrite enabled,
 
 ```
-<<<<<<< HEAD
-b3d_pull -ow -fn input_data/mug_datas  # recursively populates dcolmap/assets/shared_bucket_data/input_data/mug_datas, 
-=======
 chi_pull -ow -fn input_data/mug_datas  # recursively populates dcolmap/assets/shared_bucket_data/input_data/mug_datas,
->>>>>>> 815eec51
                                             with overwrite on already-existing filenames
 ```
 
@@ -75,11 +54,7 @@
 
 ##### Upload all local data (disable overwrite)
 ```
-<<<<<<< HEAD
-b3d_push   # pushes all local content onto bucket, 
-=======
 chi_push   # pushes all local content onto bucket,
->>>>>>> 815eec51
             with no overwrite on already-existing filenames
 ```
 
@@ -90,10 +65,6 @@
 
 ##### Upload select local data items
 ```
-<<<<<<< HEAD
-b3d_push -ow -fn input_data/mug_datas  # recursively populates gs://b3d_bucket/input_data/mug_datas, 
-=======
 chi_push -ow -fn input_data/mug_datas  # recursively populates gs://hgps_data_bucket/input_data/mug_datas,
->>>>>>> 815eec51
                                             with overwrite on already-existing filenames
 ```