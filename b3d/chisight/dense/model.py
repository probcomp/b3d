import genjax
import jax
import jax.numpy as jnp
from b3d import Pose
from b3d.modeling_utils import uniform_pose
import b3d.utils as utils
import b3d.chisight.dense.differentiable_renderer as rendering
import rerun as rr
import numpy as np

def uniformpose_meshes_to_image_model__factory(likelihood):
    """
    This factory returns a generative function which
    (1) samples a camera pose uniformly from a spatial region,
    (2) samples a collection of object poses uniformly from a spatial region,
    and
    (3) generates an image of the collection of meshes with the given poses, from the given camera pose.

    The factory function accepts the same argument signature as `meshes_to_image_model__factory`.
    """
    meshes_to_image_model = meshes_to_image_model__factory(likelihood)

    @genjax.gen
    def uniformpose_meshes_to_image_model(vertices_O, faces, vertex_colors):
        X_WC = uniform_pose(jnp.ones(3)*-100.0, jnp.ones(3)*100.0) @ "camera_pose"

        N = vertices_O.shape[0]
        Xs_WO = uniform_pose.vmap(in_axes=(0, 0))(
            jnp.ones((N, 3))*-10.0, jnp.ones((N, 3))*10.0
        ) @ "poses"

        (observed_image, likelihood_metadata) = meshes_to_image_model(X_WC, Xs_WO, vertices_O, faces, vertex_colors) @ "observed_image"
        return (observed_image, likelihood_metadata)

    return uniformpose_meshes_to_image_model

def meshes_to_image_model__factory(likelihood):
    """
    This factory returns a generative function with one address, "observed_image", which
    generates an image of a collection of meshes with given poses, from a given camera pose.

    Factory arguments:
    - renderer: b3d.Renderer object
    - likelihood
        Should be a generative function with one random choice, "obs", of a random image.
        Should accept (vertices, faces, vertex_colors) as input.
        Should return (observed_image, metadata).
    - renderer_hyperparams: last argument for the likelihood
    """
    @genjax.gen
    def meshes_to_image_model(X_WC, Xs_WO, vertices_O, faces, vertex_colors):
        #                        (N, V, 3)    (N, F, 3)   (N, V, 3)
        #                        where N = number of objects
        # Coordinate frames:
        # W = world frame; C = camera frame; O = object frame

        vertices_W = jax.vmap(lambda X_WO, v_O: X_WO.apply(v_O), in_axes=(0, 0))(Xs_WO, vertices_O)
        vertices_C = X_WC.inv().apply(vertices_W.reshape(-1, 3))

        v = vertices_C.reshape(-1, 3)
        vc = vertex_colors.reshape(-1, 3)

        # shift up each object's face indices by the number of vertices in the previous objects
        N = vertices_O.shape[0]
        f = jax.vmap(lambda i, f: f + i*vertices_O.shape[1], in_axes=(0, 0))(jnp.arange(N), faces)
        f = f.reshape(-1, 3)

        observed_image, likelihood_metadata = likelihood(v, f, vc) @ "observed_image"

        return (observed_image, likelihood_metadata)

    return meshes_to_image_model

### Visualization code
def rr_log_uniformpose_meshes_to_image_model_trace(trace, renderer, **kwargs):
    """
    Log to rerun a visualization of a trace from `uniformpose_meshes_to_image_model`.
    """
    return rr_log_meshes_to_image_model_trace(trace, renderer, **kwargs,
                                              model_args_to_densemodel_args=(
        lambda args: (trace.get_choices()["camera_pose"], trace.get_choices()("poses").c.v, *args)
    ))

def rr_log_meshes_to_image_model_trace(
        trace, renderer,
        prefix="trace",
        timeless=False,
        model_args_to_densemodel_args=(lambda x: x),
        transform_Viz_Trace=Pose.identity()
    ):
    """
    Log to rerun a visualization of a trace from `meshes_to_image_model`.

    The optional argument `model_args_to_densemodel_args` can be used to enable this function
    to visualize traces from other models that have the same return value as `meshes_to_image_model`.
    This function will call `model_args_to_densemodel_args` on the arguments of the given trace,
    and should produce arguments of the form accepted by `meshes_to_image_model`.

    The argument `transform_Viz_Trace` can be used to visualize the trace at a transformed
    coordinate frame.  `transform_Viz_Trace` is a Pose object so that for a 3D point
    `point_Trace` in the trace, `transform_Viz_Trace.apply(point_Trace)` is the corresponding
    3D point in the visualizer.
    """
    # 2D:
    (observed_rgbd, metadata) = trace.get_retval()
<<<<<<< HEAD
    rr.log(f"/{prefix}/rgb/observed", rr.Image(observed_rgbd[:, :, :3]), timeless=timeless)
    rr.log(f"/{prefix}/depth/observed", rr.DepthImage(observed_rgbd[:, :, 3]), timeless=timeless)

=======
    rr.log(f"/{prefix}/rgb/observed", rr.Image(np.array(observed_rgbd[:, :, :3])), timeless=timeless)
    rr.log(f"/{prefix}/depth/observed", rr.DepthImage(np.array(observed_rgbd[:, :, 3])), timeless=timeless)
    
>>>>>>> 8bf7e235
    # Visualization path for the average render,
    # if the likelihood metadata contains the output of the differentiable renderer.
    if "diffrend_output" in metadata:
        weights, attributes = metadata["diffrend_output"]
        avg_obs = rendering.dist_params_to_average(weights, attributes, jnp.zeros(4))
        avg_obs_rgb_clipped = jnp.clip(avg_obs[:, :, :3], 0, 1)
        avg_obs_depth_clipped = jnp.clip(avg_obs[:, :, 3], 0, 1)
        rr.log(f"/{prefix}/rgb/average_render", rr.Image(np.array(avg_obs_rgb_clipped)), timeless=timeless)
        rr.log(f"/{prefix}/depth/average_render", rr.DepthImage(np.array(avg_obs_depth_clipped)), timeless=timeless)

    # 3D:
    rr.log(f"/{prefix}/3D/", rr.Transform3D(translation=transform_Viz_Trace.pos, mat3x3=transform_Viz_Trace.rot.as_matrix()), timeless=timeless)

    (X_WC, Xs_WO, vertices_O, faces, vertex_colors) = model_args_to_densemodel_args(trace.get_args())
    vertices_W = jax.vmap(lambda X_WO, v_O: X_WO.apply(v_O), in_axes=(0, 0))(Xs_WO, vertices_O)
    N = vertices_O.shape[0]
    f = jax.vmap(lambda i, f: f + i*vertices_O.shape[1], in_axes=(0, 0))(jnp.arange(N), faces)
    f = f.reshape(-1, 3)
<<<<<<< HEAD

    rr.log(f"/{prefix}/mesh", rr.Mesh3D(
        vertex_positions=vertices_W.reshape(-1, 3),
        indices=f,
        vertex_colors=vertex_colors.reshape(-1, 3)
=======
    
    rr.log(f"/{prefix}/3D/mesh", rr.Mesh3D(
        vertex_positions=np.array(vertices_W.reshape(-1, 3)),
        triangle_indices=np.array(f),
        vertex_colors=np.array(vertex_colors.reshape(-1, 3))
>>>>>>> 8bf7e235
    ), timeless=timeless)

    rr.log(f"/{prefix}/3D/camera",
        rr.Pinhole(
            focal_length=[float(renderer.fx), float(renderer.fy)],
            width=renderer.width,
            height=renderer.height,
            principal_point=jnp.array([renderer.cx, renderer.cy]),
            ), timeless=timeless
        )
    rr.log(f"/{prefix}/3D/camera", rr.Transform3D(translation=X_WC.pos, mat3x3=X_WC.rot.as_matrix()), timeless=timeless)
    xyzs_C = utils.xyz_from_depth(observed_rgbd[:, :, 3], renderer.fx, renderer.fy, renderer.cx, renderer.cy)
    xyzs_W = X_WC.apply(xyzs_C)
    rr.log(f"/{prefix}/3D/gt_pointcloud", rr.Points3D(
        positions=np.array(xyzs_W.reshape(-1,3)),
        colors=np.array(observed_rgbd[:, :, :3].reshape(-1,3)),
        radii = 0.001*np.ones(xyzs_W.reshape(-1,3).shape[0])),
        timeless=timeless
    )

    patch_centers_W = jax.vmap(lambda X_WO: X_WO.pos)(Xs_WO)
    rr.log(
        f"/{prefix}/3D/patch_centers",
        rr.Points3D(positions=np.array(patch_centers_W), colors=np.array([0., 0., 1.]), radii=0.003),
        timeless=timeless
    )<|MERGE_RESOLUTION|>--- conflicted
+++ resolved
@@ -103,15 +103,9 @@
     """
     # 2D:
     (observed_rgbd, metadata) = trace.get_retval()
-<<<<<<< HEAD
-    rr.log(f"/{prefix}/rgb/observed", rr.Image(observed_rgbd[:, :, :3]), timeless=timeless)
-    rr.log(f"/{prefix}/depth/observed", rr.DepthImage(observed_rgbd[:, :, 3]), timeless=timeless)
-
-=======
     rr.log(f"/{prefix}/rgb/observed", rr.Image(np.array(observed_rgbd[:, :, :3])), timeless=timeless)
     rr.log(f"/{prefix}/depth/observed", rr.DepthImage(np.array(observed_rgbd[:, :, 3])), timeless=timeless)
-    
->>>>>>> 8bf7e235
+
     # Visualization path for the average render,
     # if the likelihood metadata contains the output of the differentiable renderer.
     if "diffrend_output" in metadata:
@@ -130,19 +124,11 @@
     N = vertices_O.shape[0]
     f = jax.vmap(lambda i, f: f + i*vertices_O.shape[1], in_axes=(0, 0))(jnp.arange(N), faces)
     f = f.reshape(-1, 3)
-<<<<<<< HEAD
 
-    rr.log(f"/{prefix}/mesh", rr.Mesh3D(
-        vertex_positions=vertices_W.reshape(-1, 3),
-        indices=f,
-        vertex_colors=vertex_colors.reshape(-1, 3)
-=======
-    
     rr.log(f"/{prefix}/3D/mesh", rr.Mesh3D(
         vertex_positions=np.array(vertices_W.reshape(-1, 3)),
         triangle_indices=np.array(f),
         vertex_colors=np.array(vertex_colors.reshape(-1, 3))
->>>>>>> 8bf7e235
     ), timeless=timeless)
 
     rr.log(f"/{prefix}/3D/camera",
