import jax.numpy as jnp
import b3d
from b3d import Pose
import jax
import jax.numpy as jnp
import genjax
from genjax import gen
from b3d.chisight.dense.dense_likelihood import make_dense_observation_model, DenseImageLikelihoodArgs
from b3d import Pose, Mesh
from b3d.chisight.sparse.gps_utils import add_dummy_var
from b3d.chisight.sparse.pose_utils import uniform_pose_in_ball
dummy_mapped_uniform_pose = add_dummy_var(uniform_pose_in_ball).vmap(in_axes=(0,None,None,None))


uniform_pose_args = (Pose.identity(), 2.0, 0.5)

@gen
def initial_particle_system_state(
    num_particles,
    num_clusters,
    relative_particle_poses_prior_params,
    initial_object_poses_prior_params,
    camera_pose_prior_params,
):
    relative_particle_poses = (
        dummy_mapped_uniform_pose(jnp.arange(num_particles.const), *relative_particle_poses_prior_params)
        @ "particle_poses"
    )

    object_assignments = (
        genjax.categorical.vmap(in_axes=(0,))(jnp.zeros((num_particles.const, num_clusters.const)))
        @ "object_assignments"
    )

    # Cluster pose in world coordinates
    initial_object_poses = (
        dummy_mapped_uniform_pose(jnp.arange(num_clusters.const), *initial_object_poses_prior_params)
        @ "object_poses"
    )

    # Absolute particle poses in world coordinates
    absolute_particle_poses = initial_object_poses[object_assignments].compose(
        relative_particle_poses
    )

    # Initial camera pose in world coordinates
    initial_camera_pose = (
        uniform_pose_in_ball(*camera_pose_prior_params) 
        @ "initial_camera_pose"
    )

    # Initial visibility mask
    initial_vis_mask = (
        genjax.bernoulli.vmap(in_axes=(0,))(
            jnp.repeat(jax.scipy.special.logit(0.5), num_particles.const))
        @ "initial_visibility"
    )

    dynamic_state = (initial_object_poses, initial_camera_pose)
    static_state = (object_assignments, relative_particle_poses, num_particles)

    return (
        (dynamic_state, static_state),
        {
            "relative_particle_poses": relative_particle_poses,
            "absolute_particle_poses": absolute_particle_poses,
            "object_poses": initial_object_poses,
            "camera_pose": initial_camera_pose,
            "vis_mask": initial_vis_mask
        }
    )

@gen
def particle_system_state_step(carried_state, _):
    dynamic_state, static_state = carried_state
    object_poses, camera_pose = dynamic_state
    object_assignments, relative_particle_poses, num_particles = static_state

    new_object_poses = (
        uniform_pose_in_ball.vmap(in_axes=(0, None, None))(object_poses, 0.1, 0.1)
        @ "object_poses"
    )

    # Absolute particle poses in world coordinates
    absolute_particle_poses = new_object_poses[object_assignments].compose(
        relative_particle_poses
    )

    # Updated camera pose in world coordinates
    new_camera_pose = (
        uniform_pose_in_ball(camera_pose, 0.1, 0.2) 
        @ "camera_pose"
    )

    # Visibility mask
    vis_mask = (
        genjax.bernoulli.vmap(in_axes=(0,))(jnp.repeat(jax.scipy.special.logit(0.5), num_particles.const))
        @ "visibility"
    )

    new_dynamic_state = (new_object_poses, new_camera_pose)
    new_state = (new_dynamic_state, static_state)
    return (
        new_state,
        {
            "relative_particle_poses": relative_particle_poses,
            "absolute_particle_poses": absolute_particle_poses,
            "object_poses": new_object_poses,
            "camera_pose": new_camera_pose,
            "vis_mask": vis_mask
        }
    )

@gen
def latent_particle_model(
        num_timesteps, # const object
        num_particles, # const object
        num_clusters, # const object
        relative_particle_poses_prior_params,
        initial_object_poses_prior_params,
        camera_pose_prior_params
    ):
    """
    Retval is a dict with keys "relative_particle_poses", "absolute_particle_poses",
    "object_poses", "camera_poses", "vis_mask"
    Leading dimension for each timestep is the batch dimension.
    """
    (state0, init_retval) = initial_particle_system_state(
        num_particles, num_clusters,
        relative_particle_poses_prior_params,
        initial_object_poses_prior_params,
        camera_pose_prior_params
    ) @ "state0"

    final_state, scan_retvals = particle_system_state_step.scan(n=(num_timesteps.const - 1))(state0, None) @ "states1+"

    # concatenate each element of init_retval, scan_retvals
    return jax.tree.map(
        lambda t1, t2: jnp.concatenate([t1[None, :], t2], axis=0),
        init_retval, scan_retvals
    ), final_state

@genjax.gen
def sparse_observation_model(particle_absolute_poses, camera_pose, visibility, instrinsics, sigma):
    # TODO: add visibility
    uv = b3d.camera.screen_from_world(particle_absolute_poses.pos, camera_pose, instrinsics.const)
    uv_ = genjax.normal(uv, jnp.tile(sigma, uv.shape)) @ "sensor_coordinates"
    return uv_

@genjax.gen
def sparse_gps_model(latent_particle_model_args, obs_model_args):
    # (b3d.camera.Intrinsics.from_array(jnp.array([1.0, 1.0, 1.0, 1.0])), 0.1)
    particle_dynamics_summary, final_state = latent_particle_model(*latent_particle_model_args) @ "particle_dynamics"
    obs = sparse_observation_model.vmap(in_axes=(0, 0, 0, None, None))(
        particle_dynamics_summary["absolute_particle_poses"],
        particle_dynamics_summary["camera_pose"],
        particle_dynamics_summary["vis_mask"],
        *obs_model_args
<<<<<<< HEAD
    ) @ "obs"
    return (particle_dynamics_summary, final_state, obs)
=======
    ) @ "observation"
    return (particle_dynamics_summary, obs)
>>>>>>> 45714519



def make_dense_gps_model(renderer):
    dense_observation_model = make_dense_observation_model(renderer)

    @genjax.gen
    def dense_gps_model(latent_particle_model_args, dense_likelihood_args):
        # (b3d.camera.Intrinsics.from_array(jnp.array([1.0, 1.0, 1.0, 1.0])), 0.1)
        particle_dynamics_summary, final_state = latent_particle_model(*latent_particle_model_args) @ "particle_dynamics"
        absolute_particle_poses_last_frame = particle_dynamics_summary["absolute_particle_poses"][-1]
        camera_pose_last_frame = particle_dynamics_summary["camera_pose"][-1]
        absolute_particle_poses_in_camera_frame = camera_pose_last_frame.inv() @ absolute_particle_poses_last_frame
        
        (meshes, likelihood_args) = dense_likelihood_args
        merged_mesh = Mesh.transform_and_merge_meshes(meshes, absolute_particle_poses_in_camera_frame)
<<<<<<< HEAD
        image = dense_observation_model(merged_mesh, likelihood_args) @ "obs"
        return (particle_dynamics_summary, final_state, image)

    return dense_gps_model

=======
        image = dense_observation_model(merged_mesh, likelihood_args) @ "observation"
        return (particle_dynamics_summary, image)
>>>>>>> 45714519

def visualize_particle_system(latent_particle_model_args, particle_dynamics_summary, final_state):
    import rerun as rr
    (dynamic_state, static_state) = final_state

    (
        num_timesteps, # const object
        num_particles, # const object
        num_clusters, # const object
        relative_particle_poses_prior_params,
        initial_object_poses_prior_params,
        camera_pose_prior_params
    ) = latent_particle_model_args

    colors = b3d.distinct_colors(num_clusters.const)
    absolute_particle_poses = particle_dynamics_summary["absolute_particle_poses"]
    object_poses = particle_dynamics_summary["object_poses"]
    camera_pose = particle_dynamics_summary["camera_pose"]
    object_assignments = static_state[0]

    cluster_colors = jnp.array(b3d.distinct_colors(num_clusters.const))

    for t in range(num_timesteps.const):
        rr.set_time_sequence("time", t)

        cam_pose = camera_pose[t]
        rr.log(
            f"/camera",
            rr.Transform3D(translation=cam_pose.position, rotation=rr.Quaternion(xyzw=cam_pose.xyzw)),
        )
        rr.log(
            f"/camera",
            rr.Pinhole(
                resolution=[0.1,0.1],
                focal_length=0.1,
            ),
        )

        rr.log(
            "absolute_particle_poses",
            rr.Points3D(
                absolute_particle_poses[t].pos,
                colors=cluster_colors[object_assignments]
            )
        )

        for i in range(num_clusters.const):
            b3d.rr_log_pose(f"cluster/{i}", object_poses[t][i])<|MERGE_RESOLUTION|>--- conflicted
+++ resolved
@@ -8,7 +8,7 @@
 from b3d.chisight.dense.dense_likelihood import make_dense_observation_model, DenseImageLikelihoodArgs
 from b3d import Pose, Mesh
 from b3d.chisight.sparse.gps_utils import add_dummy_var
-from b3d.chisight.sparse.pose_utils import uniform_pose_in_ball
+from b3d.pose import uniform_pose_in_ball
 dummy_mapped_uniform_pose = add_dummy_var(uniform_pose_in_ball).vmap(in_axes=(0,None,None,None))
 
 
@@ -156,13 +156,8 @@
         particle_dynamics_summary["camera_pose"],
         particle_dynamics_summary["vis_mask"],
         *obs_model_args
-<<<<<<< HEAD
     ) @ "obs"
     return (particle_dynamics_summary, final_state, obs)
-=======
-    ) @ "observation"
-    return (particle_dynamics_summary, obs)
->>>>>>> 45714519
 
 
 
@@ -179,16 +174,11 @@
         
         (meshes, likelihood_args) = dense_likelihood_args
         merged_mesh = Mesh.transform_and_merge_meshes(meshes, absolute_particle_poses_in_camera_frame)
-<<<<<<< HEAD
         image = dense_observation_model(merged_mesh, likelihood_args) @ "obs"
         return (particle_dynamics_summary, final_state, image)
 
     return dense_gps_model
 
-=======
-        image = dense_observation_model(merged_mesh, likelihood_args) @ "observation"
-        return (particle_dynamics_summary, image)
->>>>>>> 45714519
 
 def visualize_particle_system(latent_particle_model_args, particle_dynamics_summary, final_state):
     import rerun as rr
