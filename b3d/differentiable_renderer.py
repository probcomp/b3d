import jax.numpy as jnp
import jax
import b3d
from b3d import Pose

BIGNUM = 1e6

#
# Note: right now, in RGBD rendering mode,
# the rendered depth values are get truncated
# to the min/max depth values on the triangles being hit.
# This is because we do a barycentric interpolation for depth.
# But I could instead return the z value of the point where the pixel's ray
# intersects the triangle plane, which may be farther or closer in depth
# than the triangle's min/max depth
# (which is truncated at the vertices of the triangle.)
#

class DifferentiableRendererHyperparams:
    """
    Hyperparameters for the differentiable renderer.
    - WINDOW: specifies the size of the window around each pixel.
        The window will have size (2 * WINDOW + 1) x (2 * WINDOW + 1).
    - SIGMA, GAMMA, EPSILON: Hyperparameters for softras-style scoring.
        See https://arxiv.org/pdf/1904.01786 for details.
        Decreasing sigma will increase the sharpness of the boundaries.
        Decreasing gamma will increase the effect of the z value on a triangle's
        contribution to the pixel.
        Increasing epsilon will increase the weight of the background (ie. of
        contributions not corresponding to any triangle).
        See b3d.differentiable_renderer.DEFAULT_HYPERPARAMS for one suggested set of values.
    """
    def __init__(self, window, sigma, gamma, epsilon):
        self.WINDOW = window
        self.SIGMA = sigma
        self.GAMMA = gamma
        self.EPSILON = epsilon

class HyperparamsAndIntrinsics:
    """
    Internal data structure for passing around hyperparameters and camera intrinsics
    within the differentiable renderer.
    """
    def __init__(self, hyperparams, fx, fy, cx, cy):
        self.hyperparams = hyperparams
        self.fx = fx
        self.fy = fy
        self.cx = cx
        self.cy = cy

DEFAULT_HYPERPARAMS = DifferentiableRendererHyperparams(3, 5e-5, 0.25, -1)

#####################################
### Top-level rendering functions ###
#####################################

def render_to_rgbd_dist_params(
    renderer: b3d.Renderer,
    vertices,
    faces,
    vertex_rgbs,
    hyperparams=DEFAULT_HYPERPARAMS
):
    """
    Variant of `render_to_dist_params` for rendering RGBD.
    Accepts RGB vertex attributes and appends depth to them.
    """
    vertex_depths = vertices[:, 2]
    vertex_rgbds = jnp.concatenate([vertex_rgbs, vertex_depths[:, None]], axis=1)
    return render_to_dist_params(renderer, vertices, faces, vertex_rgbds, hyperparams)

def render_to_dist_params(renderer, vertices, faces, vertex_attributes, hyperparams=DEFAULT_HYPERPARAMS, transform=Pose.identity()):
    """
    Differentiable rendering to parameters for a per-pixel
    categorical distribution over attributes (e.g. RGB or RGBD).

    Args:
    - renderer: b3d.Renderer
    - vertices: (V, 3)
    - faces: (F, 3)
    - vertex_attributes: (F, A) [A=3 for RGB; A=4 for RGBD]
    - hyperparams: DifferentiableRendererHyperparams
    Returns:
    - weights (H, W, U)
    - attributes (H, W, U-1, A)
    For each pixel, the first weight is the weight assigned to the background
    (ie. assigned to not hitting any object).
    The remaining weights are those assigned to some triangles in the scene.
    The attributes measured on those triangles are contained in `attributes`.
    """
    __t = jax.lax.stop_gradient(transform)
    __v, __f = jax.lax.stop_gradient(vertices), jax.lax.stop_gradient(faces)
    uvs, _, triangle_id_image, depth_image = renderer.rasterize(
<<<<<<< HEAD
        __t[None, ...], __v, __f, jnp.array([[0, len(__f)]])
=======
        transform[None, ...], vertices, faces, jnp.array([[0, len(faces)]])
>>>>>>> b60b510e
    )
    vertices = transform.apply(vertices)

    triangle_intersected_padded = jnp.pad(
        triangle_id_image, pad_width=[(hyperparams.WINDOW, hyperparams.WINDOW)], constant_values=-1
    )

    h = HyperparamsAndIntrinsics(hyperparams, renderer.fx, renderer.fy, renderer.cx, renderer.cy)
    (weights, attributes) = jax.vmap(_get_pixel_attribute_dist_parameters, in_axes=(0, None))(
        b3d.all_pairs(renderer.height, renderer.width),
        (vertices, faces, vertex_attributes, triangle_intersected_padded, h)
    )
    weights = weights.reshape(renderer.height, renderer.width, -1)
    attributes = attributes.reshape(renderer.height, renderer.width, -1, vertex_attributes.shape[1])

    return (weights, attributes)

def render_to_average_rgbd(
    renderer,
    vertices,
    faces,
    vertex_rgbs,
    background_attribute=jnp.array([0.1, 0.1, 0.1, 0]),
    hyperparams=DEFAULT_HYPERPARAMS,
):
    """
    Variant of `render_to_average` for rendering RGBD.
    """
    vertex_depths = vertices[:, 2]
    vertex_rgbds = jnp.concatenate([vertex_rgbs, vertex_depths[:, None]], axis=1)
    return render_to_average(renderer, vertices, faces, vertex_rgbds, background_attribute, hyperparams)

def render_to_average(
        renderer,
        vertices,
        faces,
        vertex_attributes,
        background_attribute,
        hyperparams=DEFAULT_HYPERPARAMS
):
    """
    Differentiable rendering to produce an image by averaging
    the categorical distribution over attributes (e.g. RGB or RGBD)
    returned by `render_to_dist_params`.

    Args:
    - renderer: b3d.Renderer
    - vertices: (V, 3)
    - faces: (F, 3)
    - vertex_attributes: (F, A) [A=3 for RGB; A=4 for RGBD]
    - background_attribute: (A,) attribute to assign to pixels not hitting any object
    - hyperparams: DifferentiableRendererHyperparams
    Returns:
    - image (H, W, A)
    """
    weights, attributes = render_to_dist_params(renderer, vertices, faces, vertex_attributes, hyperparams=hyperparams)
    return dist_params_to_average(weights, attributes, background_attribute)    

def dist_params_to_average(weights, attributes, background_attribute):
    extended_attributes = jnp.concatenate([jnp.tile(background_attribute, (attributes.shape[0], attributes.shape[1], 1, 1)), attributes], axis=2)
    image = jnp.sum(weights[..., None] * extended_attributes, axis=2)
    return image

###############################################
# Core weighting & attribute computation math #
###############################################

def get_pixel_attribute_dist_parameters(
    ij, vertices, faces, vertex_attributes, triangle_intersected_padded,
    hyperparams_and_intrinsics
):
    unique_triangle_indices, weights, barycentric_coords = get_weights_and_barycentric_coords(
        ij, vertices, faces, triangle_intersected_padded, hyperparams_and_intrinsics
    )
    unique_triangle_indices_safe = jnp.where(unique_triangle_indices < 0, 0, unique_triangle_indices)

    # (U - 1, A)
    attributes_at_triangles = jax.vmap(barycentric_interpolation, in_axes=(0, None, 0))(
        faces[unique_triangle_indices_safe[1:]],
        vertex_attributes,
        barycentric_coords
    )

    attributes_at_triangles = jnp.where(
        unique_triangle_indices[1:, None] < 0, -jnp.ones_like(attributes_at_triangles), attributes_at_triangles
    )

    return (weights, attributes_at_triangles)

def _get_pixel_attribute_dist_parameters(ij, args):
    return get_pixel_attribute_dist_parameters(ij, *args)




def get_weights_and_barycentric_coords(ij, vertices, faces, triangle_intersected_padded, hyperparams_and_intrinsics):
    """
    Returns:
    - unique_triangle_indices (U,)
        The values will be
            - one token -10 for the background, at index 0
            - one token -2 of padding (ignore these)
            - the rest are the indices of the unique triangles in the window
    - weights (U,)
        The weights for each triangle.  Will be 0 in every slot where `unique_triangle_indices` is -2.
    - barycentric_coords (U - 1, 3)
        The interpolated attributes for each triangle (and nothing for the background).
        Will filled with -1s for every triangle where `unique_triangle_indices` is -2.
    """
    h = hyperparams_and_intrinsics.hyperparams
    (WINDOW, SIGMA, GAMMA, EPSILON) = h.WINDOW, h.SIGMA, h.GAMMA, h.EPSILON

    triangle_intersected_padded_in_window = jax.lax.dynamic_slice(
        triangle_intersected_padded,
        (ij[0], ij[1]),
        (2 * WINDOW + 1, 2 * WINDOW + 1),
    )
    # This will have the value -2 in slots we should ignore
    # and -1 in slots which hit the background.
    unique_triangle_values = jnp.unique(
        triangle_intersected_padded_in_window, size=min(8, triangle_intersected_padded_in_window.size),
        fill_value = -1
    ) - 1
    unique_triangle_values_safe = jnp.where(unique_triangle_values < 0, unique_triangle_values[0], unique_triangle_values)
    
    signed_dist_values, barycentric_coords = get_signed_dists_and_barycentric_coords(
        ij, unique_triangle_values_safe, vertices, faces, hyperparams_and_intrinsics
    )
    z_values = get_z_values(ij, unique_triangle_values_safe, vertices, faces, hyperparams_and_intrinsics)
    z_values = jnp.where(unique_triangle_values >= 0, z_values, z_values.max())
    
    # Math from the softras paper
    signed_dist_scores = jax.nn.sigmoid(jnp.sign(signed_dist_values) * signed_dist_values ** 2 / SIGMA)

    # following https://github.com/kach/softraxterizer/blob/main/softraxterizer.py
    maxz = jnp.where(unique_triangle_values >= 0, z_values, -BIGNUM).max()
    minz = jnp.where(unique_triangle_values >= 0, z_values, BIGNUM).min()
    z = (maxz - z_values) / (maxz - minz + 1e-4)
    zexp = jnp.exp(jnp.clip(z / GAMMA, -20., 20.))

    unnorm_weights = signed_dist_scores * zexp

    # filter out the padding
    unnorm_weights = jnp.where(unique_triangle_values >= 0, unnorm_weights, 0.0)
    unnorm_weights = jnp.concatenate([jnp.array([jnp.exp(jnp.clip(EPSILON/GAMMA, -20, 20))]), unnorm_weights])
    weights = unnorm_weights / jnp.sum(unnorm_weights)
    
    extended_triangle_indices = jnp.concatenate([jnp.array([-10]), unique_triangle_values])
    barycentric_coords = jnp.where(unique_triangle_values[:, None] >= 0, barycentric_coords, -jnp.ones_like(barycentric_coords))
    return (extended_triangle_indices, weights, barycentric_coords)

def barycentric_interpolation(vertex_indices, vertex_attributes, barycentric_coords):
    """
    Args:
    - vertex_indices: (3,) indices of the vertices in the triangle
    - vertex_attributes: (V, A) attributes of the vertices
    - barycentric_coords: (3,) barycentric coordinates of the point
    Returns:
    - interpolated_attributes: (A,) interpolated attributes of the point
    """
    return jnp.dot(barycentric_coords, vertex_attributes[vertex_indices])

################################################################
### Geometric calculations used in the softras-style scoring ###
################################################################

def get_z_values(ij, unique_triangle_values, vertices, faces, hyperparams_and_intrinsics):
    return jax.vmap(get_z_value, in_axes=(None, 0, None, None, None))(
        ij, unique_triangle_values, vertices, faces, hyperparams_and_intrinsics
    )
def get_z_value(ij, triangle_idx, vertices, faces, hyperparams_and_intrinsics):
    """
    Project pixel (i, j) to the plane of `triangle_idx`, then
    compute the z value of the projected point.
    """
    triangle = vertices[faces[triangle_idx]] # 3 x 3 (face_idx, vertex_idx)
    point_on_plane = project_pixel_to_plane(ij, triangle, hyperparams_and_intrinsics)
    return point_on_plane[2]

def get_signed_dists_and_barycentric_coords(ij, unique_triangle_values, vertices, faces, hyperparams_and_intrinsics):
    return jax.vmap(get_signed_dist_and_barycentric_coords, in_axes=(None, 0, None, None, None))(
        ij, unique_triangle_values, vertices, faces, hyperparams_and_intrinsics
    )

def get_signed_dist_and_barycentric_coords(ij, triangle_idx, vertices, faces, hyperparams_and_intrinsics):
    """
    Project pixel (i, j) to the plane of `triangle_idx`, obtaining 3D point `p`,
    then compute
     (1) the signed distance within that plane from p
        to the boundary of the triangle.  (Positive = inside the triangle,
        negative = outside the triangle.)
     (2) the barycentric coordinates of `p` within the triangle, as a triple (a, b, c)
        summing to 1 (up to floating point).  These coordinates give the triangle area across
        from the 0th, 1st, and 2nd vertices in triangle `triangle_idx`, respectively.
    """
    triangle = vertices[faces[triangle_idx]] # 3 x 3 (face_idx, vertex_idx)
    point_on_plane = project_pixel_to_plane(ij, triangle, hyperparams_and_intrinsics)
    
    # distances to 3 lines making up the triangle
    d1 = dist_to_line_seg(triangle[0], triangle[1], point_on_plane)
    d2 = dist_to_line_seg(triangle[1], triangle[2], point_on_plane)
    d3 = dist_to_line_seg(triangle[2], triangle[0], point_on_plane)
    d = jnp.minimum(d1, jnp.minimum(d2, d3))

    a = _signed_area_to_point(triangle[1], triangle[2], point_on_plane)
    b = _signed_area_to_point(triangle[2], triangle[0], point_on_plane)
    c = _signed_area_to_point(triangle[0], triangle[1], point_on_plane)
    in_triangle = jnp.logical_and(
        jnp.equal(jnp.sign(a), jnp.sign(b)),
        jnp.equal(jnp.sign(b), jnp.sign(c))
    )
    signed_distance = jnp.where(in_triangle, d, -d)

    bary = jnp.array([a, b, c]) / (a + b + c + 1e-6)
    bary = jnp.clip(bary, 0., 1.)
    bary = bary / (jnp.sum(bary) + 1e-6)
    
    return (signed_distance, bary)

# From ChatGPT + I fixed a couple bugs in it.
def project_pixel_to_plane(ij, triangle, hyperparams_and_intrinsics):
    """
    Project pixel ij to the plane defined by the given triangle.
    Args:
    - ij: (2,) pixel coordinates
    - triangle: (3, 3) vertices of the triangle (triangle[f] is one vertex)
    """
    fx, fy, cx, cy = hyperparams_and_intrinsics.fx, hyperparams_and_intrinsics.fy, hyperparams_and_intrinsics.cx, hyperparams_and_intrinsics.cy
    y, x = ij
    vertex1, vertex2, vertex3 = triangle

    # Convert pixel coordinates to normalized camera coordinates
    x_c = (x - cx) / fx
    y_c = (y - cy) / fy
    z_c = 1.0  # Assume the camera looks along the +z axis

    # Camera coordinates to the ray direction vector
    ray_dir = jnp.array([x_c, y_c, z_c])
    # jax.debug.print("ray_dir = {rd}", rd=ray_dir)
    # checkify.check(jnp.linalg.norm(ray_dir) > 1e-6, "Ray direction vector {x}", x=ray_dir)
    ray_dir = ray_dir / jnp.linalg.norm(ray_dir)  # Normalize the direction vector

    # Calculate the normal vector of the plane defined by the triangle
    v1_v2 = vertex2 - vertex1
    v1_v3 = vertex3 - vertex1
    normal = jnp.cross(v1_v2, v1_v3)
    normal = normal / jnp.linalg.norm(normal)  # Normalize the normal vector

    # Plane equation: normal . (X - vertex1) = 0
    # Solve for t in the equation: ray_origin + t * ray_dir = X
    # ray_origin is the camera origin, assumed to be at [0, 0, 0]
    # So the equation simplifies to: t * ray_dir = X
    # Substitute in plane equation: normal . (t * ray_dir - vertex1) = 0
    # t = normal . vertex1 / (normal . ray_dir)
    ray_origin = jnp.array([0.0, 0.0, 0.0])
    denom = jnp.dot(normal, ray_dir)
    # if jnp.abs(denom) < 1e-6:
    #     return None  # No intersection if the ray is parallel to the plane

    t = jnp.dot(normal, vertex1 - ray_origin) / (denom + 1e-5)
    intersection_point = ray_origin + t * ray_dir
    
    return jnp.where(
        jnp.abs(denom) < 1e-6, -jnp.ones(3), intersection_point
    )

# The functions below here are following
# https://github.com/kach/softraxterizer/blob/main/softraxterizer.py
def dist_to_line_seg(a, b, p):
    Va = b - a
    Vp = p - a
    projln = Vp.dot(Va) / Va.dot(Va)
    projln = jnp.clip(projln, 0., 1.)
    return jnp.linalg.norm(Vp - projln * Va)

def _signed_area_to_point(a, b, p):
    Va = b - a
    area = jnp.cross(Va, p - a)[2] / 2
    return area<|MERGE_RESOLUTION|>--- conflicted
+++ resolved
@@ -91,12 +91,9 @@
     __t = jax.lax.stop_gradient(transform)
     __v, __f = jax.lax.stop_gradient(vertices), jax.lax.stop_gradient(faces)
     uvs, _, triangle_id_image, depth_image = renderer.rasterize(
-<<<<<<< HEAD
         __t[None, ...], __v, __f, jnp.array([[0, len(__f)]])
-=======
-        transform[None, ...], vertices, faces, jnp.array([[0, len(faces)]])
->>>>>>> b60b510e
-    )
+    )
+    vertices = transform.apply(vertices)
     vertices = transform.apply(vertices)
 
     triangle_intersected_padded = jnp.pad(
