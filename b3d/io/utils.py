--- conflicted
+++ resolved
@@ -205,24 +205,12 @@
     # TODO: Should we hand in an axis?
     fig, ax = plt.subplots(1,1, figsize=(15,4))
     ax.set_title(f"\"{video_fname.name}\"\n(start = {T0}, end = {T1}, fps = {info.fps})")
-<<<<<<< HEAD
-    ax.imshow(np.concatenate(vid, axis=1))
-    for i,t in enumerate(times):
-        ax.text(i*w + 7, h - 7, f"{t}", size=11, rotation=0.,
-                ha="left", va="bottom",
-                bbox=dict(boxstyle="square",
-                        ec=(1., 1., 1., 0.),
-                        fc=(1., 1., 1., 1.),
-                        )
-                )
-    ax.axis("off");
-=======
     _plot_frame_summary(vid, ticks=times, ax=ax)
 
 
 def _plot_frame_summary(
     frames: Array,
-    ticks: Array = None, 
+    ticks: Array = None,
     ax=None):
 
     w = frames.shape[2]
@@ -238,6 +226,5 @@
                     ha="left", va="bottom", bbox=dict(boxstyle="square",
                         ec=(1., 1., 1., 0.),
                         fc=(1., 1., 1., 1.),))
-    
-    return ax
->>>>>>> 8bf7e235
+
+    return ax