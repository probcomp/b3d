from b3d.types import Array
import jax.numpy as jnp
from dataclasses import dataclass


@dataclass
class VideoInput:
    """
    Video data input. Note: Spatial units are measured in meters.

    World Coordinates. The floor is x,y and up is z.
    Camera Pose. The camera pose should be interpretted as the z-axis pointing out of the camera,
        x-axis pointing to the right, and y-axis pointing down. This is the OpenCV convention.
    Quaternions. We follow scipy.spatial.transform.Rotation.from_quat which uses scalar-last (x, y, z, w)
    Camera Intrinsics. We store it as an array of shape (8,) containing width, height, fx, fy, cx, cy, near, far.
        The camera matrix is given by: $$ K = \begin{bmatrix} f_x & 0 & c_x \ 0 & f_y & c_y \ 0 & 0 & 1 \end{bmatrix} $$
    Spatial units. Spatial units are measured in meters (if not indicated otherwise).

    **Attributes:**
    - rgb
        video_input['rgb'][t,i,j] contains RGB values in the interval [0,255] of pixel i,j at time t.
        Shape: (T,H,W,3) -- Note this might be different from the width and height of xyz
        Type: uint8, in [0,255]
    - xyz
        video_input['xyz'][t,i,j] is the 3d point associated with pixel i,j at time t in camera coordinates
        Shape: (T, H', W', 3) -- Note this might be different from the width and height of rgb
        Type: Float
    - camera_positions
        video_input['camera_positions'][t] is the position of the camera at time t
        Shape: (T, 3)
        Type: Float
    - camera_quaternions
        video_input['camera_quaternions'][t] is the quaternion (in xyzw format) representing the orientation of the camera at time t
        Shape: (T, 4)
        Type: Float
    - camera_intrinsics_rgb
        video_input['camera_intrinsics_rgb'][:] contains width, height, fx, fy, cx, cy, near, far. Width and height determine the shape of rgb above
        Shape: (8,)
        Type: Float
    - camera_intrinsics_depth
        video_input['camera_intrinsics_depth'][:] contains width, height, fx, fy, cx, cy, near, far. Width and height determine the shape of xyz above
        Shape: (8,)
        Type: Float
    - fps
        Frames per second of the video
        Type: Float

    **Note:**
    For compactness, rgb values are saved as uint8 values, however
    the output of the renderer is a float between 0 and 1. VideoInput
    stores uint8 colors, so please use the rgb_float property for
    compatibility.

    **Note:**
    The width and height of the `rgb` and `xyz` arrays may differ.
    Their shapes match the entries in `camera_intrinsics_rgb` and
    `camera_intrinsics_depth`, respectively. The latter was used
    to project the `depth` arrays to `xyz`.
    """

    rgb: Array  # [num_frames, height_rgb, width_rgb, 3]
    xyz: Array  # [num_frames, height_depth, width_depth, 3]
    camera_positions: Array  # [num_frames, 3]
    camera_quaternions: Array  # [num_frames, 4]
    camera_intrinsics_rgb: (
        Array  # [8,] (width_rgb, height_rgb, fx, fy, cx, cy, near, far)
    )
    camera_intrinsics_depth: (
        Array  # [8,] (width_depth, height_depth, fx, fy, cx, cy, near, far)
    )

    @property
    def z(self):
        if self.xyz is not None:
            return self.xyz[..., [3]]
        else:
            return jnp.zeros(self.rgb.shape[:-1] + (1,))

    @property
    def depth(self):
        return self.z

    @property
    def rgbd(self):
        return jnp.concatenate([self.rgb, self.depth], axis=-1)

<<<<<<< HEAD
    def __init__(self,
            rgb,
            xyz=None,
            camera_positions=None,
            camera_quaternions=None,
            camera_intrinsics_rgb=None,
            camera_intrinsics_depth=None,
            # fps = None
        ):
=======
    def __init__(
        self,
        rgb,
        xyz=None,
        camera_positions=None,
        camera_quaternions=None,
        camera_intrinsics_rgb=None,
        camera_intrinsics_depth=None,
        fps=None,
    ):
>>>>>>> d825a684
        self.rgb = rgb
        self.xyz = xyz
        self.camera_positions = camera_positions
        self.camera_quaternions = camera_quaternions
        self.camera_intrinsics_rgb = camera_intrinsics_rgb
        self.camera_intrinsics_depth = camera_intrinsics_depth
        # self.fps = fps

    def __post_init__(self):
        super().__init__()
        assert self.rgb.shape[0] == self.xyz.shape[0]
        assert self.rgb.shape[1] == self.camera_intrinsics_rgb[1]
        assert self.rgb.shape[2] == self.camera_intrinsics_rgb[0]
        assert self.rgb.dtype == jnp.uint8
        assert len(self.xyz.shape) == 4
        assert len(self.rgb.shape) == 4
        assert self.rgb.shape[-1] == 3
        assert self.xyz.shape[-1] == 3

    def to_dict(self):
        return {
            "rgb": self.rgb,
            "xyz": self.xyz,
            "camera_positions": self.camera_positions,
            "camera_quaternions": self.camera_quaternions,
            "camera_intrinsics_rgb": self.camera_intrinsics_rgb,
            "camera_intrinsics_depth": self.camera_intrinsics_depth,
<<<<<<< HEAD
            # "fps": self.fps
=======
            "fps": self.fps,
>>>>>>> d825a684
        }

    def save(self, filepath: str):
        """Saves VideoInput to file"""
        jnp.savez(
            filepath,
            rgb=self.rgb,
            xyz=self.xyz,
            camera_positions=self.camera_positions,
            camera_quaternions=self.camera_quaternions,
            camera_intrinsics_rgb=self.camera_intrinsics_rgb,
            camera_intrinsics_depth=self.camera_intrinsics_depth,
<<<<<<< HEAD
            # fps=self.fps
=======
            fps=self.fps,
>>>>>>> d825a684
        )

    def save_in_timeframe(self, filepath: str, start_t: int, end_t: int):
        """Saves new VideoInput containing data
        between a timeframe into file"""
        jnp.savez(
            filepath,
            rgb=self.rgb[start_t:end_t],
            xyz=self.xyz[start_t:end_t],
            camera_positions=self.camera_positions[start_t:end_t],
            camera_quaternions=self.camera_quaternions[start_t:end_t],
            camera_intrinsics_rgb=self.camera_intrinsics_rgb,
            camera_intrinsics_depth=self.camera_intrinsics_depth,
<<<<<<< HEAD
            # fps=self.fps
=======
            fps=self.fps,
>>>>>>> d825a684
        )

    @classmethod
    def load(cls, filepath: str):
        """Loads VideoInput from file"""

        def jnp_array_or_none(x):
            if x is None or x[()] is None:
                return None
            else:
                return jnp.array(x)

        with open(filepath, "rb") as f:
            data = jnp.load(f, allow_pickle=True)

            fps = data["fps"] if ("fps" in data) else None

            return cls(
                rgb=jnp.array(data["rgb"]),
                xyz=jnp_array_or_none(data["xyz"]),
                camera_positions=jnp_array_or_none(data["camera_positions"]),
                camera_quaternions=jnp_array_or_none(data["camera_quaternions"]),
                camera_intrinsics_rgb=jnp_array_or_none(data["camera_intrinsics_rgb"]),
<<<<<<< HEAD
                camera_intrinsics_depth=jnp_array_or_none(data["camera_intrinsics_depth"]),
                # fps=fps
=======
                camera_intrinsics_depth=jnp_array_or_none(
                    data["camera_intrinsics_depth"]
                ),
                fps=fps,
>>>>>>> d825a684
            )

    @property
    def rgb_float(self):
        if self.rgb.dtype == jnp.uint8:
            return self.rgb / 255.0
        else:
            return self.rgb<|MERGE_RESOLUTION|>--- conflicted
+++ resolved
@@ -84,17 +84,6 @@
     def rgbd(self):
         return jnp.concatenate([self.rgb, self.depth], axis=-1)
 
-<<<<<<< HEAD
-    def __init__(self,
-            rgb,
-            xyz=None,
-            camera_positions=None,
-            camera_quaternions=None,
-            camera_intrinsics_rgb=None,
-            camera_intrinsics_depth=None,
-            # fps = None
-        ):
-=======
     def __init__(
         self,
         rgb,
@@ -105,7 +94,6 @@
         camera_intrinsics_depth=None,
         fps=None,
     ):
->>>>>>> d825a684
         self.rgb = rgb
         self.xyz = xyz
         self.camera_positions = camera_positions
@@ -133,11 +121,7 @@
             "camera_quaternions": self.camera_quaternions,
             "camera_intrinsics_rgb": self.camera_intrinsics_rgb,
             "camera_intrinsics_depth": self.camera_intrinsics_depth,
-<<<<<<< HEAD
-            # "fps": self.fps
-=======
             "fps": self.fps,
->>>>>>> d825a684
         }
 
     def save(self, filepath: str):
@@ -150,11 +134,7 @@
             camera_quaternions=self.camera_quaternions,
             camera_intrinsics_rgb=self.camera_intrinsics_rgb,
             camera_intrinsics_depth=self.camera_intrinsics_depth,
-<<<<<<< HEAD
-            # fps=self.fps
-=======
             fps=self.fps,
->>>>>>> d825a684
         )
 
     def save_in_timeframe(self, filepath: str, start_t: int, end_t: int):
@@ -168,11 +148,7 @@
             camera_quaternions=self.camera_quaternions[start_t:end_t],
             camera_intrinsics_rgb=self.camera_intrinsics_rgb,
             camera_intrinsics_depth=self.camera_intrinsics_depth,
-<<<<<<< HEAD
-            # fps=self.fps
-=======
             fps=self.fps,
->>>>>>> d825a684
         )
 
     @classmethod
@@ -196,15 +172,10 @@
                 camera_positions=jnp_array_or_none(data["camera_positions"]),
                 camera_quaternions=jnp_array_or_none(data["camera_quaternions"]),
                 camera_intrinsics_rgb=jnp_array_or_none(data["camera_intrinsics_rgb"]),
-<<<<<<< HEAD
-                camera_intrinsics_depth=jnp_array_or_none(data["camera_intrinsics_depth"]),
-                # fps=fps
-=======
                 camera_intrinsics_depth=jnp_array_or_none(
                     data["camera_intrinsics_depth"]
                 ),
                 fps=fps,
->>>>>>> d825a684
             )
 
     @property
