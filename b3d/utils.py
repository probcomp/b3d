import jax.numpy as jnp
from functools import partial
import numpy as np
from collections import namedtuple
import genjax
from PIL import Image
import subprocess
import jax
import sklearn.cluster

import inspect
from inspect import signature
import genjax
import b3d
from pathlib import Path
import os
import trimesh
from b3d import Pose
import rerun as rr

from dataclasses import dataclass


def get_root_path() -> Path:
    return Path(Path(b3d.__file__).parents[1])


def get_assets() -> Path:
    """The absolute path of the assets directory on current machine"""
    assets_dir_path = get_root_path() / "assets"

    if not os.path.exists(assets_dir_path):
        os.makedirs(assets_dir_path)
        print(
            f"Initialized empty directory for shared bucket data at {assets_dir_path}."
        )

    return assets_dir_path


get_assets_path = get_assets


def get_shared() -> Path:
    """The absolute path of the assets directory on current machine"""
    data_dir_path = get_assets() / "shared_data_bucket"

    if not os.path.exists(data_dir_path):
        os.makedirs(data_dir_path)
        print(f"Initialized empty directory for shared bucket data at {data_dir_path}.")

    return data_dir_path


def get_gcloud_bucket_ref() -> str:
    return "gs://hgps_data_bucket"


def xyz_from_depth(z: "Depth Image", fx, fy, cx, cy):
    v, u = jnp.mgrid[: z.shape[0], : z.shape[1]]
    x = (u - cx) / fx
    y = (v - cy) / fy
    xyz = jnp.stack([x, y, jnp.ones_like(x)], axis=-1) * z[..., None]
    return xyz


@partial(jnp.vectorize, signature="(k)->(k)")
def rgb_to_lab(rgb):
    # Convert sRGB to linear RGB
    rgb = jnp.clip(rgb, 0, 1)
    mask = rgb > 0.04045
    rgb = jnp.where(mask, jnp.power((rgb + 0.055) / 1.055, 2.4), rgb / 12.92)

    # RGB to XYZ
    # https://en.wikipedia.org/wiki/SRGB#The_forward_transformation_(CIE_XYZ_to_sRGB)
    rgb_to_xyz = jnp.array(
        [
            [0.4124564, 0.3575761, 0.1804375],
            [0.2126729, 0.7151522, 0.0721750],
            [0.0193339, 0.1191920, 0.9503041],
        ]
    )
    xyz = jnp.dot(rgb, rgb_to_xyz.T)

    # XYZ to LAB
    # https://en.wikipedia.org/wiki/CIELAB_color_space#From_CIEXYZ_to_CIELAB
    xyz_ref = jnp.array([0.95047, 1.0, 1.08883])  # D65 white point
    xyz_normalized = xyz / xyz_ref
    mask = xyz_normalized > 0.008856
    xyz_f = jnp.where(
        mask, jnp.power(xyz_normalized, 1 / 3), 7.787 * xyz_normalized + 16 / 116
    )

    L = 116 * xyz_f[1] - 16
    a = 500 * (xyz_f[0] - xyz_f[1])
    b = 200 * (xyz_f[1] - xyz_f[2])

    lab = jnp.stack([L, a, b], axis=-1)
    return lab


def segment_point_cloud(point_cloud, threshold=0.01, min_points_in_cluster=0):
    c = sklearn.cluster.DBSCAN(eps=threshold).fit(point_cloud)
    labels = c.labels_
    unique, counts = np.unique(labels, return_counts=True)
    order = np.argsort(-counts)
    counter = 0
    new_labels = np.array(labels)
    for index in order:
        if unique[index] == -1:
            continue
        if counts[index] >= min_points_in_cluster:
            val = counter
        else:
            val = -1
        new_labels[labels == unique[index]] = val
        counter += 1
    return new_labels


def aabb(object_points):
    """
    Returns the axis aligned bounding box of a point cloud.
    Args:
        object_points: (N,3) point cloud
    Returns:
        dims: (3,) dimensions of the bounding box
        pose: (4,4) pose of the bounding box
    """
    maxs = jnp.max(object_points, axis=0)
    mins = jnp.min(object_points, axis=0)
    dims = maxs - mins
    center = (maxs + mins) / 2
    return dims, b3d.Pose.from_translation(center)


def make_mesh_from_point_cloud_and_resolution(grid_centers, grid_colors, resolutions):
    box_mesh = trimesh.creation.box(jnp.ones(3))
    base_vertices, base_faces = jnp.array(box_mesh.vertices), jnp.array(box_mesh.faces)

    def process_ith_ball(i, positions, colors, base_vertices, base_faces, resolutions):
        transform = Pose.from_translation(positions[i])
        new_vertices = base_vertices * resolutions[i]
        new_vertices = transform.apply(new_vertices)
        return (
            new_vertices,
            base_faces + i * len(new_vertices),
            jnp.tile(colors[i][None, ...], (len(base_vertices), 1)),
            jnp.tile(colors[i][None, ...], (len(base_faces), 1)),
        )

    vertices_, faces_, vertex_colors_, face_colors_ = jax.vmap(
        process_ith_ball, in_axes=(0, None, None, None, None, None)
    )(
        jnp.arange(len(grid_centers)),
        grid_centers,
        grid_colors,
        base_vertices,
        base_faces,
        resolutions * 1.0,
    )

    vertices = jnp.concatenate(vertices_, axis=0)
    faces = jnp.concatenate(faces_, axis=0)
    vertex_colors = jnp.concatenate(vertex_colors_, axis=0)
    face_colors = jnp.concatenate(face_colors_, axis=0)
    return vertices, faces, vertex_colors, face_colors


<<<<<<< HEAD


def make_mesh_from_point_cloud_and_resolution_2(
    grid_centers, grid_colors, resolutions,
    live_grid_indices
):
    """
    Resolutions = box side length (I think).
    """
    box_mesh = trimesh.creation.box(np.ones(3))
    base_vertices, base_faces = jnp.array(box_mesh.vertices), jnp.array(box_mesh.faces)
    
    # To make a cube-shaped object which is invisible, have each face
    # just have all vertices be the same (vertex 0).
    faces_for_invisible_object = jnp.zeros_like(base_faces)

    def process_ith_ball(
        i,
        live_grid_indices,
        positions,
        colors,
        base_vertices,
        base_faces,
        resolutions          
    ):
        transform = Pose.from_translation(positions[i])
        new_vertices = base_vertices * resolutions[i]
        new_vertices = transform.apply(new_vertices)

        
        faces = jax.lax.select(
            live_grid_indices[i],
            base_faces + i*len(new_vertices),
            faces_for_invisible_object
        )

        return (
            new_vertices,
            faces,
            jnp.tile(colors[i][None,...],(len(base_vertices),1)),
            jnp.tile(colors[i][None,...],(len(base_faces),1)),
        )

    vertices_, faces_, vertex_colors_, face_colors_ = jax.vmap(
        process_ith_ball, in_axes=(0, None, None, None, None, None, None)
    )(
        jnp.arange(len(grid_centers)),
        live_grid_indices,
        grid_centers,
        grid_colors,
        base_vertices,
        base_faces,
        resolutions * 1.0
    )

    vertices = jnp.concatenate(vertices_, axis=0)
    faces = jnp.concatenate(faces_, axis=0)
    vertex_colors = jnp.concatenate(vertex_colors_, axis=0)
    face_colors = jnp.concatenate(face_colors_, axis=0)
    return vertices, faces, vertex_colors, face_colors




=======
>>>>>>> 4073df1c
def get_rgb_pil_image(image, max=1.0):
    """Convert an RGB image to a PIL image.

    Args:
        image (np.ndarray): RGB image. Shape (H, W, 3).
        max (float): Maximum value for colormap.
    Returns:
        PIL.Image: RGB image visualized as a PIL image.
    """
    image = np.clip(image, 0.0, max)
    if image.shape[-1] == 3:
        image_type = "RGB"
    else:
        image_type = "RGBA"

    img = Image.fromarray(
        np.rint(image / max * 255.0).astype(np.int8),
        mode=image_type,
    ).convert("RGB")
    return img


def make_onehot(n, i, hot=1, cold=0):
    return tuple(cold if j != i else hot for j in range(n))


def multivmap(f, args=None):
    if args is None:
        args = (True,) * len(inspect.signature(f).parameters)
    multivmapped = f
    for i, ismapped in reversed(list(enumerate(args))):
        if ismapped:
            multivmapped = jax.vmap(
                multivmapped, in_axes=make_onehot(len(args), i, hot=0, cold=None)
            )
    return multivmapped

def multivmap_at_zero(f, n_times):
    for _ in range(n_times):
        f = jax.vmap(f, in_axes=(0,))
    return f

def update_choices(trace, key, addr_const, *values):
    addresses = addr_const.const
    return trace.update(
        key,
        genjax.choice_map({addr: c for (addr, c) in zip(addresses, values)}),
        genjax.Diff.tree_diff_unknown_change(trace.get_args()),
    )[0]


update_choices_jit = jax.jit(update_choices, static_argnums=(2,))


def update_choices_get_score(trace, key, addr_const, *values):
    return update_choices(trace, key, addr_const, *values).get_score()


update_choices_get_score_jit = jax.jit(update_choices_get_score, static_argnums=(2,))

enumerate_choices = jax.vmap(
    update_choices,
    in_axes=(None, None, None, 0),
)
enumerate_choices_jit = jax.jit(enumerate_choices, static_argnums=(2,))

enumerate_choices_get_scores = jax.vmap(
    update_choices_get_score,
    in_axes=(None, None, None, 0),
)
enumerate_choices_get_scores_jit = jax.jit(
    enumerate_choices_get_scores, static_argnums=(2,)
)


def nn_background_segmentation(images):
    import torch
    from carvekit.api.high import HiInterface

    # Check doc strings for more information
    interface = HiInterface(
        object_type="object",  # Can be "object" or "hairs-like".
        batch_size_seg=5,
        batch_size_matting=1,
        device="cuda" if torch.cuda.is_available() else "cpu",
        seg_mask_size=640,  # Use 640 for Tracer B7 and 320 for U2Net
        matting_mask_size=2048,
        trimap_prob_threshold=231,
        trimap_dilation=30,
        trimap_erosion_iters=5,
        fp16=False,
    )

    output_images = interface(images)
    masks = jnp.array(
        [jnp.array(output_image)[..., -1] > 0.5 for output_image in output_images]
    )
    return masks


def rr_log_pose(channel, pose):
    origins = jnp.tile(pose.pos[None, ...], (3, 1))
    vectors = jnp.eye(3)
    colors = jnp.eye(3)
    rr.log(
        channel,
        rr.Arrows3D(origins=origins, vectors=pose.as_matrix()[:3, :3].T, colors=colors),
    )


def normalize_log_scores(log_p):
    """
    Normalizes log scores.
    Args:
        log_p: (N,) log scores
    Returns:
        log_p_normalized: (N,) normalized log scores
    """
    return jnp.exp(log_p - jax.scipy.special.logsumexp(log_p))


from typing import Any, NamedTuple, TypeAlias
import jax

Array: TypeAlias = jax.Array


@dataclass
class VideoInput:
    """
    Video data input. Note: Spatial units are measured in meters.

    World Coordinates. The floor is x,y and up is z.
    Camera Pose. The camera pose should be interpretted as the z-axis pointing out of the camera,
        x-axis pointing to the right, and y-axis pointing down. This is the OpenCV convention.
    Quaternions. We follow scipy.spatial.transform.Rotation.from_quat which uses scalar-last (x, y, z, w)
    Camera Intrinsics. We store it as an array of shape (8,) containing width, height, fx, fy, cx, cy, near, far.
        The camera matrix is given by: $$ K = \begin{bmatrix} f_x & 0 & c_x \ 0 & f_y & c_y \ 0 & 0 & 1 \end{bmatrix} $$
    Spatial units. Spatial units are measured in meters (if not indicated otherwise).

    **Attributes:**
    - rgb
        video_input['rgb'][t,i,j] contains RGB values in the interval [0,255] of pixel i,j at time t.
        Shape: (T,H,W,3) -- Note this might be different from the width and height of xyz
        Type: uint8, in [0,255]
    - xyz
        video_input['xyz'][t,i,j] is the 3d point associated with pixel i,j at time t in camera coordinates
        Shape: (T, H', W', 3) -- Note this might be different from the width and height of rgb
        Type: Float
    - camera_positions
        video_input['camera_positions'][t] is the position of the camera at time t
        Shape: (T, 3)
        Type: Float
    - camera_quaternions
        video_input['camera_quaternions'][t] is the quaternion (in xyzw format) representing the orientation of the camera at time t
        Shape: (T, 4)
        Type: Float
    - camera_intrinsics_rgb
        video_input['camera_intrinsics_rgb'][:] contains width, height, fx, fy, cx, cy, near, far. Width and height determine the shape of rgb above
        Shape: (8,)
        Type: Float
    - camera_intrinsics_depth
        video_input['camera_intrinsics_depth'][:] contains width, height, fx, fy, cx, cy, near, far. Width and height determine the shape of xyz above
        Shape: (8,)
        Type: Float

    **Note:**
    For compactness, rgb values are saved as uint8 values, however
    the output of the renderer is a float between 0 and 1. VideoInput
    stores uint8 colors, so please use the rgb_float property for
    compatibility.

    **Note:**
    The width and height of the `rgb` and `xyz` arrays may differ.
    Their shapes match the entries in `camera_intrinsics_rgb` and
    `camera_intrinsics_depth`, respectively. The latter was used
    to project the `depth` arrays to `xyz`.
    """

    rgb: Array  # [num_frames, height_rgb, width_rgb, 3]
    xyz: Array  # [num_frames, height_depth, width_depth, 3]
    camera_positions: Array  # [num_frames, 3]
    camera_quaternions: Array  # [num_frames, 4]
    camera_intrinsics_rgb: (
        Array  # [8,] (width_rgb, height_rgb, fx, fy, cx, cy, near, far)
    )
    camera_intrinsics_depth: (
        Array  # [8,] (width_depth, height_depth, fx, fy, cx, cy, near, far)
    )

    def to_dict(self):
        return {
            "rgb": self.rgb,
            "xyz": self.xyz,
            "camera_positions": self.camera_positions,
            "camera_quaternions": self.camera_quaternions,
            "camera_intrinsics_rgb": self.camera_intrinsics_rgb,
            "camera_intrinsics_depth": self.camera_intrinsics_depth,
        }

    def save(self, filepath: str):
        """Saves VideoInput to file"""
        jnp.savez(
            filepath,
            rgb=self.rgb,
            xyz=self.xyz,
            camera_positions=self.camera_positions,
            camera_quaternions=self.camera_quaternions,
            camera_intrinsics_rgb=self.camera_intrinsics_rgb,
            camera_intrinsics_depth=self.camera_intrinsics_depth,
        )

    def save_in_timeframe(self, filepath: str, start_t: int, end_t: int):
        """Saves new VideoInput containing data
        between a timeframe into file"""
        jnp.savez(
            filepath,
            rgb=self.rgb[start_t:end_t],
            xyz=self.xyz[start_t:end_t],
            camera_positions=self.camera_positions[start_t:end_t],
            camera_quaternions=self.camera_quaternions[start_t:end_t],
            camera_intrinsics_rgb=self.camera_intrinsics_rgb,
            camera_intrinsics_depth=self.camera_intrinsics_depth,
        )

    @classmethod
    def load(cls, filepath: str):
        """Loads VideoInput from file"""
        with open(filepath, "rb") as f:
            data = jnp.load(f, allow_pickle=True)
            return cls(
                rgb=jnp.array(data["rgb"]),
                xyz=jnp.array(data["xyz"]),
                camera_positions=jnp.array(data["camera_positions"]),
                camera_quaternions=jnp.array(data["camera_quaternions"]),
                camera_intrinsics_rgb=jnp.array(data["camera_intrinsics_rgb"]),
                camera_intrinsics_depth=jnp.array(data["camera_intrinsics_depth"]),
            )

    @property
    def rgb_float(self):
        if self.rgb.dtype == jnp.uint8:
            return self.rgb / 255.0
        else:
            return self.rgb

###
def unproject_depth(depth, intrinsics):
    """Unprojects a depth image into a point cloud.
    
    Args:
        depth (jnp.ndarray): The depth image. Shape (H, W)
        intrinsics: tuple (fx,fy, cx,cy,near,far)
    Returns:
        jnp.ndarray: The point cloud. Shape (H, W, 3)
    """
    (fx,fy, cx,cy,near,far) = intrinsics
    mask = (depth < far) * (depth > near)
    depth = depth * mask + far * (1.0 - mask)
    y, x = jnp.mgrid[: depth.shape[0], : depth.shape[1]]
    x = (x - cx) / fx
    y = (y - cy) / fy
    point_cloud_image = jnp.stack([x, y, jnp.ones_like(x)], axis=-1) * depth[:, :, None]
    return point_cloud_image
unproject_depth_jit = jax.jit(unproject_depth)
unproject_depth_vmap_jit = jax.jit(jax.vmap(unproject_depth, in_axes=(0,None)))<|MERGE_RESOLUTION|>--- conflicted
+++ resolved
@@ -167,7 +167,6 @@
     return vertices, faces, vertex_colors, face_colors
 
 
-<<<<<<< HEAD
 
 
 def make_mesh_from_point_cloud_and_resolution_2(
@@ -232,8 +231,6 @@
 
 
 
-=======
->>>>>>> 4073df1c
 def get_rgb_pil_image(image, max=1.0):
     """Convert an RGB image to a PIL image.
 
