--- conflicted
+++ resolved
@@ -11,199 +11,6 @@
 
 # python scripts/acquire_object_model.py assets/shared_data_bucket/input_data/lysol_static.r3d
 
-<<<<<<< HEAD
-parser = argparse.ArgumentParser("acquire_object_mode")
-parser.add_argument("input", help="r3d file", type=str)
-args = parser.parse_args()
-
-filename = args.input
-<<<<<<< HEAD
-# filename = "assets/shared_data_bucket/input_data/lysol_static.r3d.video_input.npz"
-video_input = b3d.io.VideoInput.load(filename)
-
-import numpy as np
-
-image_width, image_height, fx, fy, cx, cy, near, far = np.array(
-    video_input.camera_intrinsics_depth
-)
-image_width, image_height = int(image_width), int(image_height)
-fx, fy, cx, cy, near, far = (
-    float(fx),
-    float(fy),
-    float(cx),
-    float(cy),
-    float(near),
-    float(far),
-)
-=======
-data = b3d.io.load_r3d(filename)
->>>>>>> main
-
-
-_, _, fx, fy, cx, cy, near, far = data["camera_intrinsics_depth"]
-image_height, image_width = data["depth"].shape[1:3]
-num_scenes = data["depth"].shape[0]
-
-<<<<<<< HEAD
-camera_poses = b3d.Pose(video_input.camera_positions, video_input.camera_quaternions)[
-    indices
-]
-
-xyz = video_input.xyz[indices]
-xyz_world_frame = camera_poses[:, None, None].apply(xyz)
-=======
-indices = jnp.arange(0, num_scenes, 10)
-
-camera_poses_full = data["camera_pose"]
-camera_poses = camera_poses_full[indices]
-
-xyz = b3d.xyz_from_depth_vectorized(data["depth"][indices], fx, fy, cx, cy)
-xyz_world_frame = camera_poses[:, None, None].apply(xyz)
-
-# for i in range(len(xyz_world_frame)):
-#     b3d.rr_set_time(i)
-#     b3d.utils.rr_log_cloud("xyz", xyz_world_frame[i])
->>>>>>> main
-
-# Resize rgbs to be same size as depth.
-rgbs = data["rgb"]
-rgbs_resized = jnp.clip(
-    jax.vmap(jax.image.resize, in_axes=(0, None, None))(
-<<<<<<< HEAD
-        video_input.rgb[indices] / 255.0,
-        (video_input.xyz.shape[1], video_input.xyz.shape[2], 3),
-=======
-        rgbs[indices] / 255.0,
-        (image_height, image_width, 3),
->>>>>>> main
-        "linear",
-    ),
-    0.0,
-    1.0,
-)
-
-
-masks = [b3d.carvekit_get_foreground_mask(r) for r in rgbs_resized]
-masks_concat = jnp.stack(masks, axis=0)
-
-<<<<<<< HEAD
-
-grid_center = jnp.median(camera_poses[0].apply(video_input.xyz[0][masks[0]]), axis=0)
-=======
-grid_center = jnp.median(camera_poses[0].apply(xyz[0][masks[0]]), axis=0)
->>>>>>> main
-W = 0.3
-D = 100
-grid = jnp.stack(
-    jnp.meshgrid(
-        jnp.linspace(grid_center[0] - W / 2, grid_center[0] + W / 2, D),
-        jnp.linspace(grid_center[1] - W / 2, grid_center[1] + W / 2, D),
-        jnp.linspace(grid_center[2] - W / 2, grid_center[2] + W / 2, D),
-    ),
-    axis=-1,
-).reshape(-1, 3)
-
-occ_free_occl_, colors_per_voxel_ = (
-    b3d.voxel_occupied_occluded_free_parallel_camera_depth(
-        camera_poses,
-        rgbs_resized,
-        xyz[..., 2] * masks_concat + (1.0 - masks_concat) * 5.0,
-        grid,
-        fx,
-        fy,
-        cx,
-        cy,
-        6.0,
-        0.005,
-    )
-)
-i = len(occ_free_occl_)
-occ_free_occl, colors_per_voxel = occ_free_occl_[:i], colors_per_voxel_[:i]
-total_occ = (occ_free_occl == 1.0).sum(0)
-total_free = (occ_free_occl == -1.0).sum(0)
-ratio = total_occ / (total_occ + total_free) * ((total_occ + total_free) > 1)
-
-grid_colors = colors_per_voxel.sum(0) / (total_occ[..., None])
-model_mask = ratio > 0.2
-
-resolution = 0.0015
-
-grid_points = grid[model_mask]
-colors = grid_colors[model_mask]
-
-meshes = b3d.mesh.transform_mesh(
-    jax.vmap(b3d.mesh.Mesh.cube_mesh)(
-        jnp.ones((grid_points.shape[0], 3)) * resolution * 2.0, colors
-    ),
-    b3d.Pose.from_translation(grid_points)[:, None],
-)
-_object_mesh = b3d.mesh.Mesh.squeeze_mesh(meshes)
-
-object_pose = Pose.from_translation(jnp.median(_object_mesh.vertices, axis=0))
-object_mesh = _object_mesh.transform(object_pose.inv())
-object_mesh.rr_visualize("mesh")
-
-mesh_filename = filename + ".mesh.obj"
-# Save the mesh
-<<<<<<< HEAD
-jnp.savez(
-    filename + ".mesh.npz",
-    full_mesh.vertices,
-    full_mesh.faces,
-    full_mesh.vertex_attributes,
-=======
-print(f"Saving obj file to {mesh_filename}")
-object_mesh.save(mesh_filename)
-
-renderer = b3d.RendererOriginal(image_width, image_height, fx, fy, cx, cy, near, far)
-rgbds = renderer.render_rgbd_many(
-    (camera_poses[:, None].inv() @ object_pose).apply(object_mesh.vertices),
-    object_mesh.faces,
-    jnp.tile(object_mesh.vertex_attributes, (len(camera_poses), 1, 1)),
->>>>>>> main
-)
-
-sub_indices = jnp.array([0, 5, len(camera_poses) - 15, len(camera_poses) - 5])
-mask = rgbds[sub_indices, ..., 3] == 0.0
-
-background_xyzs = xyz_world_frame[sub_indices][mask]
-colors = rgbs_resized[sub_indices][mask, :]
-distances_from_camera = xyz[sub_indices][..., 2][mask][..., None] / fx
-
-# subset = jax.random.choice(jax.random.PRNGKey(0), jnp.arange(background_xyzs.shape[0]), shape=(background_xyzs.shape[0]//3,), replace=False)
-
-# background_xyzs = background_xyzs[subset]
-# colors = colors[subset]
-# distances_from_camera = distances_from_camera[subset]
-
-meshes = b3d.mesh.transform_mesh(
-    jax.vmap(b3d.mesh.Mesh.cube_mesh)(
-        jnp.ones((background_xyzs.shape[0], 3)) * distances_from_camera, colors
-    ),
-    b3d.Pose.from_translation(background_xyzs)[:, None],
-)
-background_mesh = b3d.mesh.Mesh.squeeze_mesh(meshes)
-background_mesh.rr_visualize("background_mesh")
-
-
-object_poses = [
-    object_pose,
-    Pose.identity(),
-    object_pose @ Pose.from_translation(jnp.array([-0.1, 0.0, 0.1])),
-    object_pose @ Pose.from_translation(jnp.array([-0.1, 0.0, -0.1])),
-]
-
-scene_mesh = b3d.mesh.transform_and_merge_meshes(
-    [object_mesh, background_mesh, object_mesh, object_mesh],
-    object_poses,
-)
-
-viz_images = []
-for t in tqdm(range(len(camera_poses_full))):
-    b3d.utils.rr_set_time(t)
-    rgbd = renderer.render_rgbd_from_mesh(
-        scene_mesh.transform(camera_poses_full[t].inv())
-=======
 
 # ssh sam-b3d-l4.us-west1-a.probcomp-caliban -L 5000:localhost:5000
 
@@ -283,7 +90,6 @@
         grid_points,
         jnp.ones((grid_points.shape[0], 3)) * 0.002 * 2.0,
         colors,
->>>>>>> 507481fe
     )
     object_pose = Pose.from_translation(jnp.median(_object_mesh.vertices, axis=0))
     object_mesh = _object_mesh.transform(object_pose.inv())
