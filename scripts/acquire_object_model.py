--- conflicted
+++ resolved
@@ -4,9 +4,6 @@
 import argparse
 from b3d import Pose
 from tqdm import tqdm
-import numpy as np
-from IPython import embed
-
 
 b3d.rr_init("acquire_object_model")
 
@@ -160,10 +157,4 @@
 
 
 b3d.make_video_from_pil_images(viz_images, filename + ".graphics_edits.mp4", fps=30.0)
-<<<<<<< HEAD
-print(f"Saved video to {filename + '.graphics_edits.mp4'}")
-
-embed()
-=======
-print(f"Saved video to {filename + '.graphics_edits.mp4'}")
->>>>>>> ffd00928
+print(f"Saved video to {filename + '.graphics_edits.mp4'}")