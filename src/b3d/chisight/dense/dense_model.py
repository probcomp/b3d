import genjax
import jax
import jax.numpy as jnp
import rerun as rr
from genjax import Pytree

import b3d
import b3d.chisight.dense.likelihoods.image_likelihood
from b3d import Mesh, Pose
from b3d.modeling_utils import uniform_pose


def make_dense_multiobject_model(renderer, likelihood_func, sample_func=None):
    if sample_func is None:

        def f(key, likelihood_args):
            return jnp.zeros(
                (
                    likelihood_args["image_height"].const,
                    likelihood_args["image_width"].const,
                    4,
                )
            )

        sample_func = f

    @Pytree.dataclass
    class ImageLikelihood(genjax.ExactDensity):
        def sample(self, key, likelihood_args):
            return sample_func(key, likelihood_args)

        def logpdf(self, observed_rgbd, likelihood_args):
            return likelihood_func(observed_rgbd, likelihood_args)["score"]

    image_likelihood = ImageLikelihood()

    @Pytree.dataclass
    class PixelIndexDistribution(genjax.ExactDensity):
        def sample(self, key, log_pixel_weightings, num_rays):
            keys = jax.random.split(key, num_rays.const)
            flat_indices = jax.vmap(genjax.categorical.sample,in_axes=(0, None,))(
                    keys,
                    log_pixel_weightings.flatten())
            return flat_indices # jnp.unravel_index(flat_indices, log_pixel_weightings.shape) 
        
        def logpdf(self, inds, log_pixel_weightings, num_rays):
            #flat_indices = jnp.ravel_multi_index(inds, log_pixel_weightings.shape, mode='clip')
            flat_indices = inds
            pixel_logpdfs = genjax.categorical.logpdf(flat_indices, log_pixel_weightings.flatten())
            return pixel_logpdfs.sum()

    pixel_index_distribution = PixelIndexDistribution()

    @genjax.gen
    def dense_multiobject_model(args_dict):
        meshes = args_dict["meshes"]
        likelihood_args = args_dict["likelihood_args"]
        num_objects = args_dict["num_objects"]

        blur = genjax.uniform(0.0001, 100000.0) @ "blur"
        likelihood_args["blur"] = blur

        all_poses = []
        for i in range(num_objects.const):
            object_pose = (
                uniform_pose(jnp.ones(3) * -100.0, jnp.ones(3) * 100.0)
                @ f"object_pose_{i}"
            )

            outlier_probability = genjax.uniform(0.0, 1.0) @ f"outlier_probability_{i}"
            lightness_variance = genjax.uniform(0.0001, 1.0) @ f"lightness_variance_{i}"
            color_variance = genjax.uniform(0.0001, 100.0) @ f"color_variance_{i}"
            depth_variance = genjax.uniform(0.0001, 100.0) @ f"depth_variance_{i}"

            likelihood_args[f"outlier_probability_{i}"] = outlier_probability
            likelihood_args[f"lightness_variance_{i}"] = lightness_variance
            likelihood_args[f"color_variance_{i}"] = color_variance
            likelihood_args[f"depth_variance_{i}"] = depth_variance

            all_poses.append(object_pose)
        all_poses = Pose.stack_poses(all_poses)

        camera_pose = (
            uniform_pose(jnp.ones(3) * -100.0, jnp.ones(3) * 100.0) @ "camera_pose"
        )

        scene_mesh = Mesh.transform_and_merge_meshes(meshes, all_poses).transform(
            camera_pose.inv()
        )
<<<<<<< HEAD
        rasterize_results = renderer.rasterize(scene_mesh.vertices, scene_mesh.faces)

        latent_rgbd = renderer.interpolate(
            jnp.concatenate(
                [scene_mesh.vertex_attributes, scene_mesh.vertices[..., -1:]], axis=-1
            ),
            rasterize_results,
            scene_mesh.faces,
        )
        
        likelihood_args["fx"] = renderer.fx
        likelihood_args["fy"] = renderer.fy
        likelihood_args["cx"] = renderer.cx
        likelihood_args["cy"] = renderer.cy
        # rows and cols needs to depend on image likelihood

        # uniform weighting from scene
        weightings = latent_rgbd[...,3]/jnp.sum(latent_rgbd[...,3])
        inds = pixel_index_distribution(weightings, args_dict["num_rays"]) @ "pixel_choices"
        likelihood_args["rows"], likelihood_args["cols"] = jnp.unravel_index(inds, weightings.shape)

=======
>>>>>>> a1df4ca5
        likelihood_args["scene_mesh"] = scene_mesh

        if renderer is not None:
            rasterize_results = renderer.rasterize(
                scene_mesh.vertices, scene_mesh.faces
            )
            latent_rgbd = renderer.interpolate(
                jnp.concatenate(
                    [scene_mesh.vertex_attributes, scene_mesh.vertices[..., -1:]],
                    axis=-1,
                ),
                rasterize_results,
                scene_mesh.faces,
            )
            likelihood_args["scene_mesh"] = scene_mesh
            likelihood_args["latent_rgbd"] = latent_rgbd
            likelihood_args["rasterize_results"] = rasterize_results

        image = image_likelihood(likelihood_args) @ "rgbd"
        return {
            "likelihood_args": likelihood_args,
            "scene_mesh": scene_mesh,
            "rgbd": image,
        }

    @jax.jit
    def info_from_trace(trace):
        return likelihood_func(
            trace.get_choices()["rgbd"],
            trace.get_retval()["likelihood_args"],
        )

    def viz_trace(trace, t=0):
        info = info_from_trace(trace)
        b3d.utils.rr_set_time(t)

        info = info_from_trace(trace)
        rr.log("image", rr.Image(trace.get_choices()["rgbd"][..., :3]))
        b3d.rr_log_rgb(trace.get_choices()["rgbd"][..., :3], "image/rgb/observed")
        b3d.rr_log_rgb(info["latent_rgbd"][..., :3], "image/rgb/latent")
        b3d.rr_log_depth(trace.get_choices()["rgbd"][..., 3], "image/depth/observed")
        b3d.rr_log_depth(info["latent_rgbd"][..., 3], "image/depth/latent")
        rr.log("image/overlay/pixelwise_score", rr.DepthImage(info["pixelwise_score"]))

        # b3d.rr_log_cloud(
        #     b3d.xyz_from_depth(
        #         info["latent_rgbd"][..., 3],
        #         fx,
        #         fy,
        #         cx,
        #         cy,
        #     ),
        #     "latent",
        # )
        # b3d.rr_log_cloud(
        #     b3d.xyz_from_depth(
        #         trace.get_retval()["rgbd"][..., 3],
        #         fx,
        #         fy,
        #         cx,
        #         cy,
        #     ),
        #     "observed",
        # )
        # rr.log("rgb/is_match", rr.DepthImage(intermediate_info["is_match"] * 1.0))
        # rr.log("rgb/color_match", rr.DepthImage(intermediate_info["color_match"] * 1.0))

    return dense_multiobject_model, viz_trace, info_from_trace<|MERGE_RESOLUTION|>--- conflicted
+++ resolved
@@ -87,7 +87,6 @@
         scene_mesh = Mesh.transform_and_merge_meshes(meshes, all_poses).transform(
             camera_pose.inv()
         )
-<<<<<<< HEAD
         rasterize_results = renderer.rasterize(scene_mesh.vertices, scene_mesh.faces)
 
         latent_rgbd = renderer.interpolate(
@@ -109,8 +108,6 @@
         inds = pixel_index_distribution(weightings, args_dict["num_rays"]) @ "pixel_choices"
         likelihood_args["rows"], likelihood_args["cols"] = jnp.unravel_index(inds, weightings.shape)
 
-=======
->>>>>>> a1df4ca5
         likelihood_args["scene_mesh"] = scene_mesh
 
         if renderer is not None:
