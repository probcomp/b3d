from abc import abstractmethod
from typing import TYPE_CHECKING

import genjax
import jax
import jax.numpy as jnp
from genjax import Pytree
from genjax.typing import FloatArray, PRNGKey
from tensorflow_probability.substrates import jax as tfp

from b3d.modeling_utils import (
    _FIXED_COLOR_UNIFORM_WINDOW,
    PythonMixtureDistribution,
    truncated_laplace,
)

if TYPE_CHECKING:
    import tensorflow_probability.python.distributions.distribution as dist

COLOR_MIN_VAL: float = 0.0
COLOR_MAX_VAL: float = 1.0


<<<<<<< HEAD
def is_unexplained(latent_value: FloatArray) -> bool:
    """A heuristic to check if a pixel does not have any latent point that hits
    it.
=======
def is_unexplained(latent_color: FloatArray) -> bool:
    """
    Check if a given `latent_color` value given to a pixel
    indicates that no latent point hits a pixel.
    This is done by checking if any of the latent color values
    are negative.
>>>>>>> 41fe8666

    Args:
        latent_value (FloatArray): The latent color of the pixel.

    Returns:
        bool: True is none of the latent point hits the pixel, False otherwise.
    """
    return jnp.any(latent_value < 0.0)


@Pytree.dataclass
class PixelColorDistribution(genjax.ExactDensity):
    """An abstract class that defines the common interface for pixel color kernels."""

    @abstractmethod
    def sample(
        self, key: PRNGKey, latent_color: FloatArray, *args, **kwargs
    ) -> FloatArray:
        raise NotImplementedError

    def logpdf(
        self, observed_color: FloatArray, latent_color: FloatArray, *args, **kwargs
    ) -> float:
        return self.logpdf_per_channel(
            observed_color, latent_color, *args, **kwargs
        ).sum()

    @abstractmethod
    def logpdf_per_channel(
        self, observed_color: FloatArray, latent_color: FloatArray, *args, **kwargs
    ) -> FloatArray:
        """Return an array of logpdf values, one for each channel. This is useful
        for testing purposes."""
        raise NotImplementedError


@Pytree.dataclass
class TruncatedLaplacePixelColorDistribution(PixelColorDistribution):
    """A distribution that generates the color of a pixel from a truncated
    Laplace distribution centered around the latent color, with the spread
    controlled by color_scale. The support of the distribution is ([0, 1]^3).
    """

    color_scale: float
    # the uniform window is used to wrapped the truncated laplace distribution
    # to ensure that the color generated is within the range of [0, 1]
    uniform_window_size: float = Pytree.static(default=_FIXED_COLOR_UNIFORM_WINDOW)

    def sample(
        self, key: PRNGKey, latent_color: FloatArray, *args, **kwargs
    ) -> FloatArray:
        return jax.vmap(
            lambda k, color: truncated_laplace.sample(
                k,
                color,
                self.color_scale,
                COLOR_MIN_VAL,
                COLOR_MAX_VAL,
                self.uniform_window_size,
            ),
            in_axes=(0, 0),
        )(jax.random.split(key, latent_color.shape[0]), latent_color)

    def logpdf_per_channel(
        self, observed_color: FloatArray, latent_color: FloatArray, *args, **kwargs
    ) -> FloatArray:
        return jax.vmap(
            lambda obs, latent: truncated_laplace.logpdf(
                obs,
                latent,
                self.color_scale,
                COLOR_MIN_VAL,
                COLOR_MAX_VAL,
                self.uniform_window_size,
            ),
            in_axes=(0, 0),
        )(observed_color, latent_color)


@Pytree.dataclass
class UniformPixelColorDistribution(PixelColorDistribution):
    """A distribution that generates the color of a pixel from a uniform on the
    RGB space ([0, 1]^3).
    """

    @property
    def _base_dist(self) -> "dist.Distribution":
        return tfp.distributions.Uniform(COLOR_MIN_VAL, COLOR_MAX_VAL)

    def sample(self, key: PRNGKey, *args, **kwargs) -> FloatArray:
        return self._base_dist.sample(seed=key, sample_shape=(3,))

    def logpdf_per_channel(
        self, observed_color: FloatArray, *args, **kwargs
    ) -> FloatArray:
        return self._base_dist.log_prob(observed_color)


@Pytree.dataclass
class MixturePixelColorDistribution(PixelColorDistribution):
    """A distribution that generates the color of a pixel from a mixture of a
    truncated Laplace distribution centered around the latent color (inlier
    branch) and a uniform distribution (outlier branch). The mixture is
    controlled by the outlier_prob parameter. The support of the
    distribution is ([0, 1]^3).
    """

    color_scale: float

    @property
    def _outlier_dist(self) -> PixelColorDistribution:
        return UniformPixelColorDistribution()

    @property
    def _inlier_dist(self) -> PixelColorDistribution:
        return TruncatedLaplacePixelColorDistribution(self.color_scale)

    @property
    def _mixture_dists(self) -> tuple[PixelColorDistribution, PixelColorDistribution]:
        return (self._outlier_dist, self._inlier_dist)

    def _get_mix_ratio(self, outlier_prob: float) -> FloatArray:
        return jnp.array((outlier_prob, 1 - outlier_prob))

    def sample(
        self,
        key: PRNGKey,
        latent_color: FloatArray,
        outlier_prob: float,
        *args,
        **kwargs,
    ) -> FloatArray:
<<<<<<< HEAD
        return PythonMixturePixelModel(self._mixture_dists).sample(
            key, self._get_mix_ratio(outlier_prob), [(), (latent_color,)]
=======
        return PythonMixtureDistribution(self._mixture_dists).sample(
            key, self.get_mix_ratio(color_outlier_prob), [(latent_color,), ()]
>>>>>>> 41fe8666
        )

    def logpdf_per_channel(
        self,
        observed_color: FloatArray,
        latent_color: FloatArray,
        outlier_prob: float,
        *args,
        **kwargs,
    ) -> FloatArray:
        # Since the mixture model class does not keep the per-channel information,
        # we have to redefine this method to allow for testing
        logprobs = []
        for dist, prob in zip(self._mixture_dists, self._get_mix_ratio(outlier_prob)):
            logprobs.append(
                dist.logpdf_per_channel(observed_color, latent_color) + jnp.log(prob)
            )

        return jnp.logaddexp(*logprobs)


@Pytree.dataclass
class FullPixelColorDistribution(PixelColorDistribution):
    """A distribution that generates the color of the pixel according to the
    following rule:

    if no latent point hits the pixel:
        color ~ uniform(0, 1)
    else:
        color ~ mixture(
            [uniform(0, 1), truncated_laplace(latent_color; color_scale)],
            [outlier_prob, 1 - outlier_prob]
        )

    Constructor args:
    - color_scale: float.  The scale of the truncated Laplace distribution
        centered around the latent color used for inlier color observations.

    Distribution args:
    - `latent_color`: 3-array.  If no latent point hits the pixel, should contain
        3 negative values.  If a latent point hits the pixel, should contain the point's
        color as an RGB value in [0, 1]^3.
    - `color_outlier_prob`: float.  If a latent point hits the pixel, should contain
        the probability associated with that point that the generated color is
        an outlier.  If no latent point hits the pixel, this value is ignored.

    Distribution support:
        - An RGB value in [0, 1]^3.
    """

    color_scale: float

    @property
    def _color_from_latent(self) -> PixelColorDistribution:
        return MixturePixelColorDistribution(self.color_scale)

    @property
    def _unexplained_color(self) -> PixelColorDistribution:
        return UniformPixelColorDistribution()

    def sample(
        self,
        key: PRNGKey,
        latent_color: FloatArray,
        outlier_prob: FloatArray,
        *args,
        **kwargs,
    ) -> FloatArray:
        return jax.lax.cond(
            is_unexplained(latent_color),
            self._unexplained_color.sample,  # if no point hits current pixel
            self._color_from_latent.sample,  # if pixel is being hit by a latent point
            # sample args
            key,
            latent_color,
            outlier_prob,
        )

    def logpdf_per_channel(
        self,
        observed_color: FloatArray,
        latent_color: FloatArray,
        outlier_prob: float,
        *args,
        **kwargs,
    ) -> FloatArray:
        return jax.lax.cond(
            is_unexplained(latent_color),
            self._unexplained_color.logpdf_per_channel,  # if no point hits current pixel
            self._color_from_latent.logpdf_per_channel,  # if pixel is being hit by a latent point
            # logpdf args
            observed_color,
            latent_color,
            outlier_prob,
        )<|MERGE_RESOLUTION|>--- conflicted
+++ resolved
@@ -21,18 +21,12 @@
 COLOR_MAX_VAL: float = 1.0
 
 
-<<<<<<< HEAD
 def is_unexplained(latent_value: FloatArray) -> bool:
-    """A heuristic to check if a pixel does not have any latent point that hits
-    it.
-=======
-def is_unexplained(latent_color: FloatArray) -> bool:
-    """
-    Check if a given `latent_color` value given to a pixel
+    """
+    Check if a given `latent_value` value given to a pixel
     indicates that no latent point hits a pixel.
     This is done by checking if any of the latent color values
     are negative.
->>>>>>> 41fe8666
 
     Args:
         latent_value (FloatArray): The latent color of the pixel.
@@ -165,13 +159,8 @@
         *args,
         **kwargs,
     ) -> FloatArray:
-<<<<<<< HEAD
-        return PythonMixturePixelModel(self._mixture_dists).sample(
-            key, self._get_mix_ratio(outlier_prob), [(), (latent_color,)]
-=======
         return PythonMixtureDistribution(self._mixture_dists).sample(
-            key, self.get_mix_ratio(color_outlier_prob), [(latent_color,), ()]
->>>>>>> 41fe8666
+            key, self.get_mix_ratio(outlier_prob), [(latent_color,), ()]
         )
 
     def logpdf_per_channel(
