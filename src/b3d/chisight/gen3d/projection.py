from functools import cached_property

import jax.numpy as jnp
from genjax import Pytree
from genjax.typing import FloatArray, IntArray

import b3d.utils

# using this in combination with mode="drop" in the .at[]
# methods can help filter out vertices that are not visible in the image
INVALID_IDX = jnp.iinfo(jnp.int32).min  # -2147483648


@Pytree.dataclass
class PixelsPointsAssociation(Pytree):
    """A utility class to associate 3D points with their projected 2D pixel."""

    projected_pixel_coordinates: IntArray  # (num_vertices, 2)
    image_height: int
    image_width: int

    @classmethod
    def from_hyperparams_and_pose(cls, hyperparams, pose_CO):
        """`pose_CO` is the same thing as `pose` in the model."""
        vertices_O = hyperparams["vertices"]
        vertices_C = pose_CO.apply(vertices_O)
        return cls.from_points_and_intrinsics(
            vertices_C,
            hyperparams["intrinsics"],
<<<<<<< HEAD
            hyperparams["image_height"].unwrap(),
            hyperparams["image_width"].unwrap(),
=======
            hyperparams["intrinsics"]["image_height"].const,
            hyperparams["intrinsics"]["image_width"].const,
>>>>>>> 4b7cd6d7
        )

    @classmethod
    def from_points_and_intrinsics(
        cls,
        points: FloatArray,
        intrinsics: dict,
        image_height: int,
        image_width: int,
    ) -> "PixelsPointsAssociation":
        """Create a PixelsPointsAssociation object from a set of 3D points and
        the camera intrinsics.

        Args:
            points (FloatArray): The points/vertices in 3D space (num_vertices, 3).
            intrinsics (dict): Camera intrinsics.
            image_height (int): Height of the image.
            image_width (int): Width of the image.
        """
        projected_coords = jnp.rint(
            b3d.utils.xyz_to_pixel_coordinates(
                points,
                intrinsics["fx"],
                intrinsics["fy"],
                intrinsics["cx"],
                intrinsics["cy"],
            )
            - 0.5
        )
        # handle NaN before converting to int (otherwise NaN will be converted
        # to 0)
        projected_coords = jnp.nan_to_num(projected_coords, nan=INVALID_IDX)

        # handle the case where the projected coordinates are outside the image
        projected_coords = jnp.where(
            projected_coords > 0, projected_coords, INVALID_IDX
        )
        projected_coords = jnp.where(
            projected_coords < jnp.array([image_height, image_width]),
            projected_coords,
            INVALID_IDX,
        )

        return cls(projected_coords.astype(jnp.int32), image_height, image_width)

    def __len__(self) -> int:
        return self.projected_pixel_coordinates.shape[0]

    def shape(self) -> tuple[int, int]:
        return self.projected_pixel_coordinates.shape

    @property
    def x(self) -> IntArray:
        return self.projected_pixel_coordinates[:, 0]

    @property
    def y(self) -> IntArray:
        return self.projected_pixel_coordinates[:, 1]

    def get_pixel_attributes(self, point_attributes: FloatArray) -> FloatArray:
        """Given a (num_vertices, attribute_length) array of point attributes,
        return a (image_height, image_width, attribute_length) array of attributes.
        Pixels that don't hit a vertex will have a value filled with -1.
        """
        return point_attributes.at[self.pixel_to_point_idx].get(
            mode="drop", fill_value=-1
        )

    def get_point_rgbds(self, rgbd_image: FloatArray) -> FloatArray:
        """
        Get a (num_vertices, 4) array of RGBD values for each vertex
        by indexing into the given image.
        Vertices that don't hit a pixel will have a value of (-1, -1, -1, -1).
        """
        return rgbd_image.at[self.x, self.y].get(mode="drop", fill_value=-1.0)

    def get_point_depths(self, rgbd_image: FloatArray) -> FloatArray:
        """
        Get a (num_vertices,) array of depth values for each vertex
        by indexing into the given image, or -1 if the vertex doesn't hit a pixel.
        """
        return self.get_point_rgbds(rgbd_image)[..., 3]

    def get_point_rgbs(self, rgbd: FloatArray) -> FloatArray:
        """
        Get a (num_vertices, 3) array of RGB values for each vertex
        by indexing into the given image, or [-1, -1, -1] if the vertex doesn't hit a pixel.
        """
        return self.get_point_rgbds(rgbd)[..., :3]

    @cached_property
    def num_point_per_pixel(self) -> IntArray:
        """Return a 2D array of shape (image_height, image_width) where each
        element is the number of points that project to that pixel.
        """
        counts = jnp.zeros((self.image_height, self.image_width), dtype=jnp.int32)
        counts = counts.at[self.x, self.y].add(1, mode="drop")
        return counts

    @cached_property
    def pixel_to_point_idx(self) -> IntArray:
        """Return a 2D array of shape (image_height, image_width) where each
        element is the index of the point that projects to that pixel (if any).
        If none of the points project to that pixel, the value is set to INVALID_IDX.

        Warning: this implementaion does not handle race condition. That is, if
        multiple points project to the same pixel, this method will randomly
        return one of them (the non-determinism is subject to GPU parallelism).
        """
        registered_pixel_idx = jnp.full(
            (self.image_height, self.image_width), INVALID_IDX, dtype=jnp.int32
        )
        registered_pixel_idx = registered_pixel_idx.at[self.x, self.y].set(
            jnp.arange(len(self))
        )
        return registered_pixel_idx

    def get_pixel_idx(self, point_idx: int) -> IntArray:
        return self.projected_pixel_coordinates[point_idx]

    def get_pixels_with_multiple_points(self) -> tuple[IntArray, IntArray]:
        """Return a tuple of (x_coords, y_coords) of pixels that have more than
        one vertices associated with them. Note that this method is not JIT-compatible
        because the return values are not of fixed shape.
        """
        return jnp.nonzero(self.num_point_per_pixel > 1)

    def get_one_latent_point_idx(self, pixel_x: int, pixel_y: int) -> int:
        """Return the index of one of the points that project to the given pixel.
        If there are multiple points, this method will return one of them randomly
        (the non-determinism is subject to GPU parallelism).
        """
        return self.pixel_to_point_idx[pixel_x, pixel_y]<|MERGE_RESOLUTION|>--- conflicted
+++ resolved
@@ -27,13 +27,8 @@
         return cls.from_points_and_intrinsics(
             vertices_C,
             hyperparams["intrinsics"],
-<<<<<<< HEAD
-            hyperparams["image_height"].unwrap(),
-            hyperparams["image_width"].unwrap(),
-=======
-            hyperparams["intrinsics"]["image_height"].const,
-            hyperparams["intrinsics"]["image_width"].const,
->>>>>>> 4b7cd6d7
+            hyperparams["intrinsics"]["image_height"].unwrap(),
+            hyperparams["intrinsics"]["image_width"].unwrap(),
         )
 
     @classmethod
