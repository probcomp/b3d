--- conflicted
+++ resolved
@@ -22,54 +22,54 @@
 @dataclass
 class FeatureTrackData:
     """
-    Feature track data class. Note: Spatial units are measured in meters.
-
-    Args:
-<<<<<<< HEAD
-            observed_keypoints_positions: (T, N, 2) Float Array
-            keypoint_visibility:          (T, N) Boolean Array; 2D points are stored as [x, y]
-=======
-            observed_keypoints_positions: (T, N, 2) Float Array; 2D points stored as [x, y]
-            keypoint_visibility:          (T, N) Boolean Array
->>>>>>> 507481fe
-            camera_intrinsics:            (8,) Float Array of camera intrinsics, see `camera.py`.
-            rgbd_images:                  (T, H, W, 4) Float Array
-            (optional) fps:                          Float
-            (optional) observed_features :           (T, N, F) Float Array OR None
-            (optional) latent_keypoint_positions :   (T, N, 3) Float Array OR None
-            (optional) latent_keypoint_quaternions : (T, N, 4) Float Array OR None
-            (optional) object_assignments:           (N,) Int Array OR None
-            (optional) camera_position:              (T, 3) Float Array OR None
-            (optional) camera_quaternion:            (T, 4) Float Array OR None
-
-    Example:
-    ```
-    # Initialize
-    data = FeatureTrackData(
-        observed_keypoints_positions = uv,
-        keypoint_visibility = vis,
-        camera_intrinsics = intr,
-        rgbd_images = rgb_or_rgbd)
-
-    # Save and load
-    fname = "_temp.npz"
-    data.save(fname)
-    data = FeatureTrackData.load(fname)
-
-    # Quick access
-    uv   = data.uv
-    vis  = data.vis
-    rgb  = data.rgb
-    rgbd = data.rgbd
-    intr = data.intrinsics
-    cams = data.camera_poses
-    ```
-
-    FeatureTrackData.load also supports
-    (1) Loading from npz files with a `rgb_imgs` field instead of `rgbd_images`.
-        In this case, the loader also looks for a `xyz` field to complete the `rgbd_images`;
-        if none is found, the depth channel is set to zeros.
-    (2) Loading from npz files with a `latent_keypoint_visibility` field instead of `keypoint_visibility`.
+        Feature track data class. Note: Spatial units are measured in meters.
+
+        Args:
+    <<<<<<< HEAD
+                observed_keypoints_positions: (T, N, 2) Float Array
+                keypoint_visibility:          (T, N) Boolean Array; 2D points are stored as [x, y]
+    =======
+                observed_keypoints_positions: (T, N, 2) Float Array; 2D points stored as [x, y]
+                keypoint_visibility:          (T, N) Boolean Array
+    >>>>>>> main
+                camera_intrinsics:            (8,) Float Array of camera intrinsics, see `camera.py`.
+                rgbd_images:                  (T, H, W, 4) Float Array
+                (optional) fps:                          Float
+                (optional) observed_features :           (T, N, F) Float Array OR None
+                (optional) latent_keypoint_positions :   (T, N, 3) Float Array OR None
+                (optional) latent_keypoint_quaternions : (T, N, 4) Float Array OR None
+                (optional) object_assignments:           (N,) Int Array OR None
+                (optional) camera_position:              (T, 3) Float Array OR None
+                (optional) camera_quaternion:            (T, 4) Float Array OR None
+
+        Example:
+        ```
+        # Initialize
+        data = FeatureTrackData(
+            observed_keypoints_positions = uv,
+            keypoint_visibility = vis,
+            camera_intrinsics = intr,
+            rgbd_images = rgb_or_rgbd)
+
+        # Save and load
+        fname = "_temp.npz"
+        data.save(fname)
+        data = FeatureTrackData.load(fname)
+
+        # Quick access
+        uv   = data.uv
+        vis  = data.vis
+        rgb  = data.rgb
+        rgbd = data.rgbd
+        intr = data.intrinsics
+        cams = data.camera_poses
+        ```
+
+        FeatureTrackData.load also supports
+        (1) Loading from npz files with a `rgb_imgs` field instead of `rgbd_images`.
+            In this case, the loader also looks for a `xyz` field to complete the `rgbd_images`;
+            if none is found, the depth channel is set to zeros.
+        (2) Loading from npz files with a `latent_keypoint_visibility` field instead of `keypoint_visibility`.
     """
 
     # Required fields: Observed Data
