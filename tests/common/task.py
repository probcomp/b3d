class Task:
    """
    Lightweight base class for defining tasks to be solved by parts of the b3d codebase.

    Task developers should subclass this class and implement the following methods:
    - `get_task_specification`
    - `score`

    Optionally, task developers may also implement the following methods:
    - @property `name`
    - `assert_passing`
    - `visualize_task`
    - `visualize_solution`

    The `run_and_score` and `run_tests` methods are automatically implemented from the above.

    It is recommended that `Task` constrution should be very fast, and that
    data-loading or other slow operations should be performed lazily
    at the first call to `get_task_specification` or `visualize_task`.
    """

    ### CORE TASK INTERFACE ###
    ### Task developers should define the following. ###

    def get_task_specification() -> "Tuple[Any, Any]":
        """
        Outputs `task_spec`, the input given to a task solver.
        """
        raise NotImplementedError()

    def score(self, solution, **kwargs) -> "Any":
        """
        Scores an attempted solution ot the task, returning a collection of metrics.

        Args:
            - `solution: Any`.  The output of the solver, which is to be scored.
            - `**kwargs`.  Optional kwargs which can be used to change the metric comptuation behavior.
                (Note that kwargs for `assert_passing` may also be passed into the kwargs for this function.)

        Returns:
            - `metrics: Any`.  A python dictionary (which can be JSONified) containing
                a collection of metrics measuring how well the given `solution` solves the task.
        """
        raise NotImplementedError()
<<<<<<< HEAD

=======
    
    @property
    def name(self) -> str:
        """
        Returns the name of the task.
        """
        return self.__class__.__name__
    
>>>>>>> 8bf7e235
    def assert_passing(self, scores, **kwargs) -> None:
        """
        Takes the output of `score` and makes assertions about the scores,
        asserting that the scores represent a solution
        to the task which is acceptable.

        Args:
            - `scores: Any`.  The output of `Task.score`.
            - `**kwargs`.  Optional kwargs which can be used to change the testing behavior.
                (Note that kwargs for `assert_passing` may also be passed into the kwargs for this function.)

        This function, if implemented, should run when `task.assert_testing(tester, scores)` is called.
        It may also accept optional *args and **kwargs to change the testing behavior.
        (This can be used when declaring the continuous integration mode for tests.
        There, one may want to run tests with different tolerances,
        so warnings are not thrown by continuous integration on solvers known to fail the task
        according to the default tolerances).
        """
        raise NotImplementedError()

    def visualize_task(self):
        """
        Visualize the task (but not the solution).
        This may log data to rerun, produce pyplots, etc.
        """
        pass

    def visualize_solution(self, solution, metrics):
        """
        Visualize a solution to the task.
        This may log data to rerun, produce pyplots, etc.
        """
        pass

    ### Methods automatically implemented from the above. ###

    def run_and_score(self, solver, viz=False, **kwargs) -> dict:
        """
        Solve the task with `solver` and score the result.

        Args:
            solver: Solver object with a `solve` method.

        Returns:
            metrics: A dictionary containing the results of the test.

        This is implemented automatically from `self.get_test_pair` and `self.score`.
        """
        task_spec = self.get_task_specification()
        if viz:
            self.visualize_task()
        task_output = solver.solve(task_spec)
        metrics = self.score(task_output, **kwargs)
        if viz:
            self.visualize_solution(task_output, metrics)
            solver.visualize_solver_state(task_spec)
        return metrics

    def run_tests(self, solver, viz=False, **kwargs) -> None:
        """
        Solve the task with `solver` and test that the resulting metrics measuring solution quality
        indicate that the solution is acceptable.
        (If it is not acceptable, assertions will be raised from the `tester: TestCase` object).

        Args:
            solver: Function with signature `task_input -> solution`.

        This is implemented automatically from `self.get_test_pair`, `self.assert_passing` , and `self.score`.
        **kwargs are passed to both `self.run_and_score` and `self.assert_passing`
        (e.g. to configure tolerances for the tests applied to the metrics).
        """
        # Score and assess whether passing.
        metrics = self.run_and_score(solver, viz=viz, **kwargs)
        self.assert_passing(metrics, **kwargs)

    def run_solver_and_make_all_visualizations(self, solver):
        """
        Run the solver and make all visualizations.
        """
        task_spec = self.get_task_specification()
        self.visualize_task()
        task_output = solver.solve(task_spec)
        metrics = self.score(task_output)
        solver.visualize_solver_state(task_spec)
        self.visualize_solution(task_output, metrics)
        return metrics

    def __repr__(self):
        return f"{self.name}()"<|MERGE_RESOLUTION|>--- conflicted
+++ resolved
@@ -42,18 +42,14 @@
                 a collection of metrics measuring how well the given `solution` solves the task.
         """
         raise NotImplementedError()
-<<<<<<< HEAD
 
-=======
-    
     @property
     def name(self) -> str:
         """
         Returns the name of the task.
         """
         return self.__class__.__name__
-    
->>>>>>> 8bf7e235
+
     def assert_passing(self, scores, **kwargs) -> None:
         """
         Takes the output of `score` and makes assertions about the scores,
