class Task:
    """
    Lightweight base class for defining tasks to be solved by parts of the b3d codebase.

    Task developers should subclass this class and implement the following methods:
    - `get_task_specification`
    - `score`

    Optionally, task developers may also implement the following methods:
    - `assert_passing`
    - `visualize_task`
    - `visualize_solution`

    The `run_and_score` and `run_tests` methods are automatically implemented from the above.
    """

    ### CORE TASK INTERFACE ###
    ### Task developers should define the following. ###

    def get_task_specification() -> "Tuple[Any, Any]":
        """
        Outputs `task_spec`, the input given to a task solver.
        """
        raise NotImplementedError()
<<<<<<< HEAD

    def score(self, solution) -> "Any":
=======
    
    def score(self, solution, **kwargs) -> "Any":
>>>>>>> 1b3a9680
        """
        Scores an attempted solution ot the task, returning a collection of metrics.

        Args:
            - `solution: Any`.  The output of the solver, which is to be scored.
            - `**kwargs`.  Optional kwargs which can be used to change the metric comptuation behavior.
                (Note that kwargs for `assert_passing` may also be passed into the kwargs for this function.)

        Returns:
            - `metrics: Any`.  A python dictionary (which can be JSONified) containing
                a collection of metrics measuring how well the given `solution` solves the task.
        """
        raise NotImplementedError()
<<<<<<< HEAD

    def assert_passing(self, scores, *args, **kwargs) -> None:
=======
    
    def assert_passing(self, scores, **kwargs) -> None:
>>>>>>> 1b3a9680
        """
        Takes the output of `score` and makes assertions about the scores,
        asserting that the scores represent a solution
        to the task which is acceptable.

        Args:
            - `scores: Any`.  The output of `Task.score`.
            - `**kwargs`.  Optional kwargs which can be used to change the testing behavior.
                (Note that kwargs for `assert_passing` may also be passed into the kwargs for this function.)

        This function, if implemented, should run when `task.assert_testing(tester, scores)` is called.
        It may also accept optional *args and **kwargs to change the testing behavior.
        (This can be used when declaring the continuous integration mode for tests.
        There, one may want to run tests with different tolerances,
        so warnings are not thrown by continuous integration on solvers known to fail the task
        according to the default tolerances).
        """
        raise NotImplementedError()
<<<<<<< HEAD

    ### Optional Viz Methods ###
=======
    
>>>>>>> 1b3a9680
    def visualize_task(self):
        """
        Visualize the task (but not the solution).
        This may log data to rerun, produce pyplots, etc.
        """
<<<<<<< HEAD
        raise NotImplementedError()

=======
        pass
    
>>>>>>> 1b3a9680
    def visualize_solution(self, solution, metrics):
        """
        Visualize a solution to the task.
        This may log data to rerun, produce pyplots, etc.
        """
        pass

    ### Methods automatically implemented from the above. ###

    def run_and_score(self, solver, viz=False, **kwargs) -> dict:
        """
        Solve the task with `solver` and score the result.

        Args:
            solver: Solver object with a `solve` method.

        Returns:
            metrics: A dictionary containing the results of the test.

        This is implemented automatically from `self.get_test_pair` and `self.score`.
        """
        task_spec = self.get_task_specification()
        if viz:
            self.visualize_task()
        task_output = solver.solve(task_spec)
        metrics = self.score(task_output, **kwargs)
        if viz:
            self.visualize_solution(task_output, metrics)
        return metrics

    def run_tests(self, solver, viz=False, **kwargs) -> None:
        """
        Solve the task with `solver` and test that the resulting metrics measuring solution quality
        indicate that the solution is acceptable.
        (If it is not acceptable, assertions will be raised from the `tester: TestCase` object).

        Args:
            solver: Function with signature `task_input -> solution`.

        This is implemented automatically from `self.get_test_pair`, `self.assert_passing` , and `self.score`.
        **kwargs are passed to both `self.run_and_score` and `self.assert_passing`
        (e.g. to configure tolerances for the tests applied to the metrics).
        """
        # Score and assess whether passing.
        metrics = self.run_and_score(solver, viz=viz, **kwargs)
        self.assert_passing(metrics, **kwargs)<|MERGE_RESOLUTION|>--- conflicted
+++ resolved
@@ -22,13 +22,8 @@
         Outputs `task_spec`, the input given to a task solver.
         """
         raise NotImplementedError()
-<<<<<<< HEAD
 
-    def score(self, solution) -> "Any":
-=======
-    
     def score(self, solution, **kwargs) -> "Any":
->>>>>>> 1b3a9680
         """
         Scores an attempted solution ot the task, returning a collection of metrics.
 
@@ -42,13 +37,8 @@
                 a collection of metrics measuring how well the given `solution` solves the task.
         """
         raise NotImplementedError()
-<<<<<<< HEAD
 
-    def assert_passing(self, scores, *args, **kwargs) -> None:
-=======
-    
     def assert_passing(self, scores, **kwargs) -> None:
->>>>>>> 1b3a9680
         """
         Takes the output of `score` and makes assertions about the scores,
         asserting that the scores represent a solution
@@ -67,24 +57,14 @@
         according to the default tolerances).
         """
         raise NotImplementedError()
-<<<<<<< HEAD
 
-    ### Optional Viz Methods ###
-=======
-    
->>>>>>> 1b3a9680
     def visualize_task(self):
         """
         Visualize the task (but not the solution).
         This may log data to rerun, produce pyplots, etc.
         """
-<<<<<<< HEAD
-        raise NotImplementedError()
+        pass
 
-=======
-        pass
-    
->>>>>>> 1b3a9680
     def visualize_solution(self, solution, metrics):
         """
         Visualize a solution to the task.
