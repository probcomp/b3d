import jax
import jax.numpy as jnp
import genjax
import b3d
import b3d.chisight.dense.likelihoods as likelihoods
import b3d.chisight.dense.differentiable_renderer as rendering
import rerun as rr

def normalize(weights):
    return weights / jnp.sum(weights)
def get_likelihood(renderer, color_scale = 0.05, outlier_prob = 0.05):
    return likelihoods.ArgMap(
        likelihoods.get_uniform_multilaplace_rgbonly_image_dist_with_fixed_params(
            renderer.height, renderer.width, color_scale
        ),
        lambda weights, attributes:(
            normalize(jnp.concatenate([weights[:1] + outlier_prob, weights[1:]])),
            attributes
        )
    )

def model_factory(
        renderer, likelihood,
        renderer_hyperparams
    ):
    @genjax.gen
    def generate_frame(camera_pose, vertices, faces, face_colors):
        X_WC = camera_pose
        vertices_W = vertices
        # vertices_C = X_WC.inv().apply(vertices_W)

        v, f, vc = b3d.utils.triangle_color_mesh_to_vertex_color_mesh(
            vertices_W, faces, face_colors
        )
        weights, attributes = rendering.render_to_dist_params(
            renderer, v, f, vc, renderer_hyperparams, X_WC.inv()
        )
        observed_rgb = likelihood(weights, attributes) @ "observed_rgb"
        return (observed_rgb, weights, attributes)

    @genjax.gen
    def model(background_mesh, triangle_color, camera_poses):
        """
        - background_mesh = (background_vertices, background_faces, background_colors)
        - triangle (3, 3): [v1, v2, v3]
                (will be renormalized so v1 = [0, 0, 0] and len(v1->v2) == 1.0)
        """
        (background_vertices, background_faces, background_colors) = background_mesh
<<<<<<< HEAD

        triangle_vertices = genjax.uniform(
=======
        
        triangle_vertices = b3d.modeling_utils.uniform(
>>>>>>> 8bf7e235
            -20. * jnp.ones((3, 3)), 20. * jnp.ones((3, 3))
        ) @ "triangle_vertices"

        all_vertices = jnp.concatenate([background_vertices, triangle_vertices], axis=0)
        all_faces = jnp.concatenate([background_faces, jnp.arange(3).reshape((1, 3)) + background_vertices.shape[0]], axis=0)
        all_face_colors = jnp.concatenate([background_colors, jnp.array([triangle_color])], axis=0)

        (observed_rgbs, weights, attributes) = generate_frame.vmap(in_axes=(0, None, None, None))(
            camera_poses, all_vertices, all_faces, all_face_colors
        ) @ "observed_rgbs"

        metadata = {
            "weights": weights,
            "attributes": attributes,
            "triangle_vertices": triangle_vertices,
        }

        return (observed_rgbs, metadata)

    return model

def rr_log_trace(
        trace, renderer,
        prefix="trace",
        frames_images_to_visualize=[0],
        frames_cameras_to_visualize=[0]
    ):
    (observed_rgbs, metadata) = trace.get_retval()
    weights, attributes = metadata["weights"], metadata["attributes"]
    avg_obs = jax.vmap(rendering.dist_params_to_average, in_axes=(0, 0, None))(weights, attributes, jnp.zeros(3))
    assert avg_obs.shape == observed_rgbs.shape
    for t in frames_images_to_visualize:
        rr.log(f"/{prefix}/rgb/{t}/observed", rr.Image(observed_rgbs[t, :, :]))
        rr.log(f"/{prefix}/rgb/{t}/average_render", rr.Image(avg_obs[t, :, :]))

    for t in frames_cameras_to_visualize:
        rr.log(f"/3D/{prefix}/{t}/camera", rr.Pinhole(
            focal_length = renderer.fx,
            width = renderer.width,
            height = renderer.height,
            principal_point = jnp.array([renderer.cx, renderer.cy])
        ))
        camera_poses = trace.get_args()[-1]
        cam_pose = camera_poses[t]
        rr.log(f"/3D/{prefix}/{t}/camera", rr.Transform3D(
            translation=cam_pose.pos, mat3x3=cam_pose.rot.as_matrix()
        ))
        rr.log(f"/3D/{prefix}/{t}/camera", rr.Image(observed_rgbs[t, :, :]))

    # log background
    (bv, bf, bfc) = trace.get_args()[0]
    bv_, bf_, bvc_ = b3d.utils.triangle_color_mesh_to_vertex_color_mesh(bv, bf, bfc)
    rr.log(f"/3D/{prefix}/background", rr.Mesh3D(
        vertex_positions=bv_, triangle_indices=bf_, vertex_colors=bvc_
    ))

    # log foreground triangle
    tv = metadata["triangle_vertices"]
    tfc = trace.get_args()[1][None, :]
    tf = jnp.array([[0, 1, 2]])
    tv_, tf_, tvc_ = b3d.utils.triangle_color_mesh_to_vertex_color_mesh(tv, tf, tfc)
    rr.log(f"/3D/{prefix}/foreground", rr.Mesh3D(
<<<<<<< HEAD
        vertex_positions=tv_, indices=tf_, vertex_colors=tvc_
    ))
=======
        vertex_positions=tv_, triangle_indices=tf_, vertex_colors=tvc_
    ))
>>>>>>> 8bf7e235
<|MERGE_RESOLUTION|>--- conflicted
+++ resolved
@@ -46,13 +46,8 @@
                 (will be renormalized so v1 = [0, 0, 0] and len(v1->v2) == 1.0)
         """
         (background_vertices, background_faces, background_colors) = background_mesh
-<<<<<<< HEAD
 
-        triangle_vertices = genjax.uniform(
-=======
-        
         triangle_vertices = b3d.modeling_utils.uniform(
->>>>>>> 8bf7e235
             -20. * jnp.ones((3, 3)), 20. * jnp.ones((3, 3))
         ) @ "triangle_vertices"
 
@@ -115,10 +110,5 @@
     tf = jnp.array([[0, 1, 2]])
     tv_, tf_, tvc_ = b3d.utils.triangle_color_mesh_to_vertex_color_mesh(tv, tf, tfc)
     rr.log(f"/3D/{prefix}/foreground", rr.Mesh3D(
-<<<<<<< HEAD
-        vertex_positions=tv_, indices=tf_, vertex_colors=tvc_
-    ))
-=======
         vertex_positions=tv_, triangle_indices=tf_, vertex_colors=tvc_
-    ))
->>>>>>> 8bf7e235
+    ))