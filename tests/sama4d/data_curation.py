--- conflicted
+++ resolved
@@ -41,13 +41,6 @@
         b3d.io.FeatureTrackData.load(spec["path"])
         .slice_time(start_frame=spec["start_frame"])
         .downscale(spec["downscale_factor"])
-<<<<<<< HEAD
-<<<<<<< HEAD
-=======
-        .flip_xy()
->>>>>>> main
-=======
->>>>>>> 507481fe
     )
 
 
