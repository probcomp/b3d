--- conflicted
+++ resolved
@@ -19,11 +19,7 @@
     "import b3d\n",
     "import sys\n",
     "\n",
-<<<<<<< HEAD
-    "sys.path.append(b3d.get_root_path())\n",
-=======
     "sys.path.append(str(b3d.get_root_path()))\n",
->>>>>>> main
     "\n",
     "from tests.sama4d.video_to_tracks.keypoint_tracking_task import KeypointTrackingTask\n",
     "from tests.sama4d.data_curation import get_cheezitbox_scene_loader\n",
@@ -50,15 +46,7 @@
    "metadata": {},
    "outputs": [],
    "source": [
-<<<<<<< HEAD
-<<<<<<< HEAD
-    "rr.init(f\"task--{task.name}-14\")\n",
-=======
-    "rr.init(f'task--{task.name}-001')\n",
->>>>>>> main
-=======
     "rr.init(f'task--{task.name}-003')\n",
->>>>>>> 507481fe
     "rr.connect(\"127.0.0.1:8812\")\n",
     "task.visualize_task()"
    ]
