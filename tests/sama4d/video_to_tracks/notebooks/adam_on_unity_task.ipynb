--- conflicted
+++ resolved
@@ -19,11 +19,7 @@
     "import b3d\n",
     "import sys\n",
     "\n",
-<<<<<<< HEAD
-    "sys.path.append(b3d.get_root_path())"
-=======
     "sys.path.append(str(b3d.get_root_path()))"
->>>>>>> main
    ]
   },
   {
@@ -57,15 +53,7 @@
     "task = KeypointTrackingTask(\n",
     "    scene_spec[\"feature_track_data_loader\"],\n",
     "    scene_name=scene_spec[\"scene_name\"],\n",
-<<<<<<< HEAD
-<<<<<<< HEAD
-    "    n_frames=5,\n",
-=======
-    "    n_frames=10,\n",
->>>>>>> main
-=======
     "    n_frames=4,\n",
->>>>>>> 507481fe
     ")"
    ]
   },
