from tests.common.solver import Solver
import b3d
from b3d import Pose
from b3d.chisight.dense.model import rr_log_uniformpose_meshes_to_image_model_trace
import b3d.chisight.dense.patch_tracking as tracking
import jax.numpy as jnp
import rerun as rr

class AdamPatchTracker(Solver):
    # Coordinate frames:
    # W - world
    # C - camera
    # P - patch (used to store mesh vertex positions in the patch frame)
    #
    # Note that the patch model trace we generate here is told to use the camera
    # frame as it's world frame; this function needs to handle
    # conversion from the trace's world frame (our camera frame)
    # to the task's world frame (our world frame).

    def __init__(self):
        self.get_trace = None
        self.all_positions_C = None
        self.all_quaternions_C = None
        self.all_positions_W = None
        self.all_quaternions_W = None
        self.mesh = None
<<<<<<< HEAD
        self.Xs_CP_init = None
=======
        self.poses_CP_at_time0 = None
>>>>>>> 8bf7e235

    def solve(self, task_spec):
        video = task_spec["video"]
        assert video.shape[-1] == 4, "Expected video to be RGBD"
        poses_WC = task_spec["poses_WC"]
        initial_patch_centers_2D = task_spec["initial_keypoint_positions_2D"]
        r = task_spec["renderer"]
        fx, fy, cx, cy = r.fx, r.fy, r.cx, r.cy

        (patch_vertices_P, patch_faces, patch_vertex_colors, poses_CP_at_time0, _) = tracking.get_patches(
            initial_patch_centers_2D, video, Pose.identity(), fx, fy, cx, cy
        )
        self.mesh = (patch_vertices_P, patch_faces, patch_vertex_colors)
        self.poses_CP_at_time0 = poses_CP_at_time0

        model = tracking.get_default_multiobject_model_for_patchtracking(r)
        (get_initial_tracker_state, update_tracker_state, get_trace) = tracking.get_adam_optimization_patch_tracker(
            model, patch_vertices_P, patch_faces, patch_vertex_colors
        )
        self.get_trace = get_trace
        tracker_state = get_initial_tracker_state(poses_CP_at_time0)
        self.all_positions_C = []
        self.all_quaternions_C = []
        self.all_positions_W = []
        self.all_quaternions_W = []
        observed_rgbds = video

        N_FRAMES = observed_rgbds.shape[0]
        for timestep in range(N_FRAMES):
            (pos_C, quats_C), tracker_state = update_tracker_state(tracker_state, observed_rgbds[timestep])
            pose_W = poses_WC[timestep] @ Pose(pos_C, quats_C)
            self.all_positions_W.append(pose_W.pos)
            self.all_quaternions_W.append(pose_W.xyzw)
            self.all_positions_C.append(pos_C)
            self.all_quaternions_C.append(quats_C)

        keypoints_3D_C = jnp.stack(self.all_positions_C)
        inferred_keypoints_2D = b3d.camera.screen_from_camera(
            keypoints_3D_C, r.get_intrinsics_object()
<<<<<<< HEAD
        )
        return keypoints_2D[:, :, ::-1]

=======
        )[:, :, ::-1]
        return inferred_keypoints_2D
    
>>>>>>> 8bf7e235
    def visualize_solver_state(self, task_spec):
        pos0_C = self.poses_CP_at_time0.pos
        quat0_C = self.poses_CP_at_time0.xyzw
        trace = self.get_trace(pos0_C, quat0_C, task_spec["video"][0])
        rr_log_uniformpose_meshes_to_image_model_trace(
            trace, task_spec["renderer"], prefix="patch_tracking_initialization",
            timeless=True,
            # Viz uses World coordinate frame; trace uses Camera coordinate frame.
            # Hence, we need this transformation.
            transform_Viz_Trace=task_spec["poses_WC"][0]
        )

        for t in range(len(self.all_positions_W)):
            rr.set_time_sequence("frame", t)
            trace = self.get_trace(self.all_positions_C[t], self.all_quaternions_C[t], task_spec["video"][t])
            rr_log_uniformpose_meshes_to_image_model_trace(
                trace, task_spec["renderer"], prefix="PatchTrackingTrace",
                # Viz uses World coordinate frame; trace uses Camera coordinate frame.
                # Hence, we need this transformation.
                transform_Viz_Trace=task_spec["poses_WC"][t]
            )
            del trace<|MERGE_RESOLUTION|>--- conflicted
+++ resolved
@@ -24,11 +24,7 @@
         self.all_positions_W = None
         self.all_quaternions_W = None
         self.mesh = None
-<<<<<<< HEAD
-        self.Xs_CP_init = None
-=======
         self.poses_CP_at_time0 = None
->>>>>>> 8bf7e235
 
     def solve(self, task_spec):
         video = task_spec["video"]
@@ -68,15 +64,9 @@
         keypoints_3D_C = jnp.stack(self.all_positions_C)
         inferred_keypoints_2D = b3d.camera.screen_from_camera(
             keypoints_3D_C, r.get_intrinsics_object()
-<<<<<<< HEAD
-        )
-        return keypoints_2D[:, :, ::-1]
-
-=======
         )[:, :, ::-1]
         return inferred_keypoints_2D
-    
->>>>>>> 8bf7e235
+
     def visualize_solver_state(self, task_spec):
         pos0_C = self.poses_CP_at_time0.pos
         quat0_C = self.poses_CP_at_time0.xyzw
