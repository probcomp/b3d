--- conflicted
+++ resolved
@@ -25,27 +25,19 @@
         - object_assignments [Object assignments for each keypoint]
             (N,) array of integer object indices
     """
-<<<<<<< HEAD
+    # Init and get_task_specification are inherited from KeypointTrackingTask
 
-    def score(self, solution):
-=======
-    # Init and get_task_specification are inherited from KeypointTrackingTask
-    
     def score(self, solution, **kwargs):
->>>>>>> 8bf7e235
         # Score the tracking and object association separately, using the logic
         # in the `KeypointTrackingTask` and `SegmentationFromKeypointTracksTask` classes
         return {
             "point_tracking_2D": super().score(solution["inferred_keypoint_positions_2D"], **kwargs),
             "object_association": KeypointsToSegmentationTask(lambda: self.ftd).score(solution["object_assignments"])
         }
-<<<<<<< HEAD
-=======
-    
+
     def assert_passing(self, metrics, **kwargs):
         super().assert_passing(metrics["point_tracking_2D"])
         KeypointsToSegmentationTask(lambda: self.ftd).assert_passing(metrics["object_association"])
->>>>>>> 8bf7e235
 
     def visualize_task(self):
         # Use the parent viz to visualize the video, but not the keypoints.
